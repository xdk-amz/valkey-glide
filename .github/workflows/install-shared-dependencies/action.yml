--- conflicted
+++ resolved
@@ -25,10 +25,6 @@
         description: "Engine version to install"
         required: false
         type: string
-<<<<<<< HEAD
-
-=======
->>>>>>> 031dfe56
     github-token:
         description: "GITHUB_TOKEN, GitHub App installation access token"
         required: true
@@ -42,11 +38,7 @@
           if: "${{ inputs.os == 'macos' }}"
           run: |
               brew update
-<<<<<<< HEAD
-              brew install git openssl coreutils
-=======
               brew install openssl coreutils
->>>>>>> 031dfe56
 
         - name: Install software dependencies for Ubuntu GNU
           shell: bash
