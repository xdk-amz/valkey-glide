// Copyright Valkey GLIDE Project Contributors - SPDX Identifier: Apache-2.0

package integTest

import (
	"strings"

	"github.com/google/uuid"
	"github.com/stretchr/testify/assert"
	"github.com/valkey-io/valkey-glide/go/api/config"
	"github.com/valkey-io/valkey-glide/go/api/options"
)

func (suite *GlideTestSuite) TestClusterCustomCommandInfo() {
	client := suite.defaultClusterClient()
	result, err := client.CustomCommand([]string{"INFO"})

	assert.Nil(suite.T(), err)
	// INFO is routed to all primary nodes by default
	for _, value := range result.MultiValue() {
		assert.True(suite.T(), strings.Contains(value.(string), "# Stats"))
	}
}

func (suite *GlideTestSuite) TestClusterCustomCommandEcho() {
	client := suite.defaultClusterClient()
	result, err := client.CustomCommand([]string{"ECHO", "GO GLIDE GO"})

	assert.Nil(suite.T(), err)
	// ECHO is routed to a single random node
	assert.Equal(suite.T(), "GO GLIDE GO", result.SingleValue().(string))
}

func (suite *GlideTestSuite) TestInfoCluster() {
	DEFAULT_INFO_SECTIONS := []string{
		"Server",
		"Clients",
		"Memory",
		"Persistence",
		"Stats",
		"Replication",
		"CPU",
		"Modules",
		"Errorstats",
		"Cluster",
		"Keyspace",
	}

	client := suite.defaultClusterClient()
	t := suite.T()

	// info without options
	data, err := client.Info()
	assert.NoError(t, err)
	for _, info := range data {
		for _, section := range DEFAULT_INFO_SECTIONS {
			assert.Contains(t, info, "# "+section, "Section "+section+" is missing")
		}
	}

	// info with option or with multiple options without route
	sections := []options.Section{options.Cpu}
	if suite.serverVersion >= "7.0.0" {
		sections = append(sections, options.Memory)
	}
	opts := options.ClusterInfoOptions{
		InfoOptions: &options.InfoOptions{Sections: sections},
		RouteOption: nil,
	}
	response, err := client.InfoWithOptions(opts)
	assert.NoError(t, err)
	assert.True(t, response.IsMultiValue())
	for _, info := range response.MultiValue() {
		for _, section := range sections {
			assert.Contains(t, strings.ToLower(info), strings.ToLower("# "+string(section)), "Section "+section+" is missing")
		}
	}

	// same sections with random route
	opts = options.ClusterInfoOptions{
		InfoOptions: &options.InfoOptions{Sections: sections},
		RouteOption: &options.RouteOption{Route: config.RandomRoute},
	}
	response, err = client.InfoWithOptions(opts)
	assert.NoError(t, err)
	assert.True(t, response.IsSingleValue())
	for _, section := range sections {
		assert.Contains(
			t,
			strings.ToLower(response.SingleValue()),
			strings.ToLower("# "+string(section)),
			"Section "+section+" is missing",
		)
	}

	// default sections, multi node route
	opts = options.ClusterInfoOptions{
		InfoOptions: nil,
		RouteOption: &options.RouteOption{Route: config.AllPrimaries},
	}
	response, err = client.InfoWithOptions(opts)
	assert.NoError(t, err)
	assert.True(t, response.IsMultiValue())
	for _, info := range response.MultiValue() {
		for _, section := range DEFAULT_INFO_SECTIONS {
			assert.Contains(t, info, "# "+section, "Section "+section+" is missing")
		}
	}
}

func (suite *GlideTestSuite) TestClusterCustomCommandWithRoute_Info() {
	client := suite.defaultClusterClient()
	route := config.SimpleNodeRoute(config.AllPrimaries)
	result, err := client.CustomCommandWithRoute([]string{"INFO"}, route)
	assert.Nil(suite.T(), err)
	assert.True(suite.T(), result.IsMultiValue())
	multiValue := result.MultiValue()
	for _, value := range multiValue {
		assert.True(suite.T(), strings.Contains(value.(string), "# Stats"))
	}
}

func (suite *GlideTestSuite) TestClusterCustomCommandWithRoute_Echo() {
	client := suite.defaultClusterClient()
	route := config.SimpleNodeRoute(config.RandomRoute)
	result, err := client.CustomCommandWithRoute([]string{"ECHO", "GO GLIDE GO"}, route)
	assert.Nil(suite.T(), err)
	assert.True(suite.T(), result.IsSingleValue())
	assert.Equal(suite.T(), "GO GLIDE GO", result.SingleValue().(string))
}

func (suite *GlideTestSuite) TestClusterCustomCommandWithRoute_InvalidRoute() {
	client := suite.defaultClusterClient()
	invalidRoute := config.NewByAddressRoute("invalidHost", 9999)
	result, err := client.CustomCommandWithRoute([]string{"PING"}, invalidRoute)
	assert.NotNil(suite.T(), err)
	assert.True(suite.T(), result.IsEmpty())
}

func (suite *GlideTestSuite) TestClusterCustomCommandWithRoute_AllNodes() {
	client := suite.defaultClusterClient()
	route := config.SimpleNodeRoute(config.AllNodes)
	result, err := client.CustomCommandWithRoute([]string{"PING"}, route)
	assert.Nil(suite.T(), err)
	assert.True(suite.T(), result.IsSingleValue())
	assert.Equal(suite.T(), "PONG", result.SingleValue())
}

func (suite *GlideTestSuite) TestPingWithOptions_NoRoute() {
	client := suite.defaultClusterClient()
	options := options.ClusterPingOptions{
		PingOptions: &options.PingOptions{
			Message: "hello",
		},
		RouteOption: nil,
	}
	result, err := client.PingWithOptions(options)
	assert.Nil(suite.T(), err)
	assert.Equal(suite.T(), "hello", result)
}

func (suite *GlideTestSuite) TestPingWithOptions_WithRoute() {
	client := suite.defaultClusterClient()
	options := options.ClusterPingOptions{
		PingOptions: &options.PingOptions{
			Message: "hello",
		},
		RouteOption: &options.RouteOption{Route: config.AllNodes},
	}
	result, err := client.PingWithOptions(options)
	assert.Nil(suite.T(), err)
	assert.Equal(suite.T(), "hello", result)
}

func (suite *GlideTestSuite) TestPingWithOptions_InvalidRoute() {
	client := suite.defaultClusterClient()
	invalidRoute := config.Route(config.NewByAddressRoute("invalidHost", 9999))
	options := options.ClusterPingOptions{
		PingOptions: &options.PingOptions{
			Message: "hello",
		},
		RouteOption: &options.RouteOption{Route: invalidRoute},
	}
	result, err := client.PingWithOptions(options)
	assert.NotNil(suite.T(), err)
	assert.Empty(suite.T(), result)
}

func (suite *GlideTestSuite) TestTimeWithoutRoute() {
	client := suite.defaultClusterClient()
	options := options.RouteOption{Route: nil}
	result, err := client.TimeWithOptions(options)
	assert.NoError(suite.T(), err)
	assert.NotNil(suite.T(), result)
	assert.False(suite.T(), result.IsEmpty())
	assert.True(suite.T(), result.IsSingleValue())
	assert.NotEmpty(suite.T(), result.SingleValue())
	assert.IsType(suite.T(), "", result.SingleValue()[0])
	assert.Equal(suite.T(), 2, len(result.SingleValue()))
}

func (suite *GlideTestSuite) TestTimeWithAllNodesRoute() {
	client := suite.defaultClusterClient()
	options := options.RouteOption{Route: config.AllNodes}
	result, err := client.TimeWithOptions(options)
	assert.NoError(suite.T(), err)
	assert.NotNil(suite.T(), result)
	assert.False(suite.T(), result.IsEmpty())
	assert.True(suite.T(), result.IsMultiValue())

	multiValue := result.MultiValue()
	assert.Greater(suite.T(), len(multiValue), 1)

	for nodeName, timeStrings := range multiValue {
		assert.NotEmpty(suite.T(), timeStrings, "Node %s should have time values", nodeName)
		for _, timeStr := range timeStrings {
			assert.IsType(suite.T(), "", timeStr)
		}
	}
}

func (suite *GlideTestSuite) TestTimeWithRandomRoute() {
	client := suite.defaultClusterClient()
	route := config.Route(config.RandomRoute)
	options := options.RouteOption{Route: route}
	result, err := client.TimeWithOptions(options)
	assert.NoError(suite.T(), err)
	assert.NotNil(suite.T(), result)
	assert.False(suite.T(), result.IsEmpty())
	assert.True(suite.T(), result.IsSingleValue())
	assert.NotEmpty(suite.T(), result.SingleValue())
	assert.IsType(suite.T(), "", result.SingleValue()[0])
	assert.Equal(suite.T(), 2, len(result.SingleValue()))
}

func (suite *GlideTestSuite) TestTimeWithInvalidRoute() {
	client := suite.defaultClusterClient()
	invalidRoute := config.Route(config.NewByAddressRoute("invalidHost", 9999))
	options := options.RouteOption{Route: invalidRoute}
	result, err := client.TimeWithOptions(options)
	assert.NotNil(suite.T(), err)
	assert.True(suite.T(), result.IsEmpty())
	assert.Empty(suite.T(), result.SingleValue())
}

func (suite *GlideTestSuite) TestDBSizeRandomRoute() {
	client := suite.defaultClusterClient()
	route := config.Route(config.RandomRoute)
	options := options.RouteOption{Route: route}
	result, err := client.DBSizeWithOptions(options)
	assert.NoError(suite.T(), err)
	assert.NotNil(suite.T(), result)
	assert.GreaterOrEqual(suite.T(), result, int64(0))
}

func (suite *GlideTestSuite) TestEchoCluster() {
	client := suite.defaultClusterClient()
	t := suite.T()

	// echo with option or with multiple options without route
	opts := options.ClusterEchoOptions{
		EchoOptions: &options.EchoOptions{
			Message: "hello",
		},
		RouteOption: &options.RouteOption{Route: nil},
	}
	response, err := client.EchoWithOptions(opts)
	assert.NoError(t, err)
	assert.True(t, response.IsSingleValue())

	// same sections with random route
	route := options.RouteOption{Route: *config.RandomRoute.ToPtr()}
	opts = options.ClusterEchoOptions{
		EchoOptions: &options.EchoOptions{
			Message: "hello",
		},
		RouteOption: &route,
	}
	response, err = client.EchoWithOptions(opts)
	assert.NoError(t, err)
	assert.True(t, response.IsSingleValue())

	// default sections, multi node route
	route = options.RouteOption{Route: *config.AllPrimaries.ToPtr()}
	opts = options.ClusterEchoOptions{
		EchoOptions: &options.EchoOptions{
			Message: "hello",
		},
		RouteOption: &route,
	}
	response, err = client.EchoWithOptions(opts)
	assert.NoError(t, err)
	assert.True(t, response.IsMultiValue())
	for _, messages := range response.MultiValue() {
		assert.Contains(t, strings.ToLower(messages), strings.ToLower("hello"))
	}
}

<<<<<<< HEAD
func (suite *GlideTestSuite) TestConfigResetStatWithOptions() {
	client := suite.defaultClusterClient()

	// ConfigResetStat with option or with multiple options without route
	opts := options.RouteOption{Route: nil}
	suite.verifyOK(client.ConfigResetStatWithOptions(opts))

	// same sections with random route
	route := config.Route(config.RandomRoute)
	opts = options.RouteOption{Route: route}
	suite.verifyOK(client.ConfigResetStatWithOptions(opts))

	// default sections, multi node route
	route = config.Route(config.AllPrimaries)
	opts = options.RouteOption{Route: route}
	suite.verifyOK(client.ConfigResetStatWithOptions(opts))
=======
func (suite *GlideTestSuite) TestBasicClusterScan() {
	client := suite.defaultClusterClient()
	t := suite.T()

	// Ensure clean start
	_, err := client.CustomCommand([]string{"FLUSHALL"})
	assert.NoError(t, err)

	// Iterate over all keys in the cluster
	keysToSet := map[string]string{
		"key1": "value1",
		"key2": "value2",
		"key3": "value3",
	}

	_, err = client.MSet(keysToSet)
	assert.NoError(t, err)

	cursor := *options.NewClusterScanCursor()
	allKeys := make([]string, 0, len(keysToSet))
	var keys []string

	for !cursor.HasFinished() {
		cursor, keys, err = client.Scan(cursor)
		if err != nil {
			assert.NoError(t, err) // Use this to print error statement
			break                  // prevent infinite loop
		}
		allKeys = append(allKeys, keys...)
	}

	assert.ElementsMatch(t, allKeys, []string{"key1", "key2", "key3"})

	// Ensure clean start
	_, err = client.CustomCommand([]string{"FLUSHALL"})
	assert.NoError(t, err)

	expectedKeys := make([]string, 0, 100)
	// Test bigger example
	for i := 0; i < 100; i++ {
		key := uuid.NewString()

		expectedKeys = append(expectedKeys, key)

		_, err := client.Set(key, "value")
		assert.NoError(t, err)
	}

	cursor = *options.NewClusterScanCursor()
	allKeys = make([]string, 0, 100)

	for !cursor.HasFinished() {
		cursor, keys, err = client.Scan(cursor)
		if err != nil {
			assert.NoError(t, err) // Use this to print error statement
			break                  // prevent infinite loop
		}
		allKeys = append(allKeys, keys...)
	}

	assert.ElementsMatch(t, allKeys, expectedKeys)
}

func (suite *GlideTestSuite) TestBasicClusterScanWithOptions() {
	client := suite.defaultClusterClient()
	t := suite.T()

	// Ensure clean start
	_, err := client.CustomCommand([]string{"FLUSHALL"})
	assert.NoError(t, err)

	// Iterate over all keys in the cluster
	keysToSet := map[string]string{
		"key1": "value1",
		"key2": "value2",
		"key3": "value3",
	}

	_, err = client.MSet(keysToSet)
	assert.NoError(t, err)

	cursor := *options.NewClusterScanCursor()
	opts := options.NewClusterScanOptions().SetCount(10)
	allKeys := []string{}
	var keys []string

	for !cursor.HasFinished() {
		cursor, keys, err = client.ScanWithOptions(cursor, *opts)
		if err != nil {
			assert.NoError(t, err) // Use this to print error statement
			break                  // prevent infinite loop
		}
		allKeys = append(allKeys, keys...)
	}

	assert.ElementsMatch(t, allKeys, []string{"key1", "key2", "key3"})

	// Iterate over keys matching a pattern
	keysToSet = map[string]string{
		"key1":          "value1",
		"key2":          "value2",
		"notMykey":      "value3",
		"somethingElse": "value4",
	}

	_, err = client.MSet(keysToSet)
	assert.NoError(t, err)

	cursor = *options.NewClusterScanCursor()
	opts = options.NewClusterScanOptions().SetCount(10).SetMatch("*key*")
	matchedKeys := []string{}

	for !cursor.HasFinished() {
		cursor, keys, err = client.ScanWithOptions(cursor, *opts)
		if err != nil {
			assert.NoError(t, err) // Use this to print error statement
			break                  // prevent infinite loop
		}
		matchedKeys = append(matchedKeys, keys...)
	}

	assert.ElementsMatch(t, matchedKeys, []string{"key1", "key2", "key3", "notMykey"})
	assert.NotContains(t, matchedKeys, "somethingElse")

	// Iterate over keys of a specific type
	keysToSet = map[string]string{
		"key1": "value1",
		"key2": "value2",
		"key3": "value3",
	}
	_, err = client.MSet(keysToSet)
	assert.NoError(t, err)

	_, err = client.SAdd("thisIsASet", []string{"someValue"})
	assert.NoError(t, err)

	cursor = *options.NewClusterScanCursor()
	opts = options.NewClusterScanOptions().SetType(options.ObjectTypeSet)
	matchedTypeKeys := []string{}

	for !cursor.HasFinished() {
		cursor, keys, err = client.ScanWithOptions(cursor, *opts)
		if err != nil {
			assert.NoError(t, err) // Use this to print error statement
			break                  // prevent infinite loop
		}
		matchedTypeKeys = append(matchedTypeKeys, keys...)
	}

	assert.ElementsMatch(t, matchedTypeKeys, []string{"thisIsASet"})
	assert.NotContains(t, matchedTypeKeys, "key1")
	assert.NotContains(t, matchedTypeKeys, "key2")
	assert.NotContains(t, matchedTypeKeys, "key3")
}

func (suite *GlideTestSuite) TestBasicClusterScanWithNonUTF8Pattern() {
	client := suite.defaultClusterClient()
	t := suite.T()

	// Ensure clean start
	_, err := client.CustomCommand([]string{"FLUSHALL"})
	assert.NoError(t, err)

	// Iterate over all keys in the cluster
	keysToSet := map[string]string{
		"key\xc0\xc1-1": "value1",
		"key-2":         "value2",
		"key\xf9\xc1-3": "value3",
		"someKey":       "value4",
		"\xc0\xc1key-5": "value5",
	}

	_, err = client.MSet(keysToSet)
	assert.NoError(t, err)

	cursor := *options.NewClusterScanCursor()
	opts := options.NewClusterScanOptions().SetMatch("key\xc0\xc1-*")
	allKeys := []string{}

	for !cursor.HasFinished() {
		var keys []string
		cursor, keys, err = client.ScanWithOptions(cursor, *opts)
		if err != nil {
			assert.NoError(t, err) // Use this to print error statement
			break                  // prevent infinite loop
		}
		allKeys = append(allKeys, keys...)
	}

	assert.ElementsMatch(t, allKeys, []string{"key\xc0\xc1-1"})
}

func (suite *GlideTestSuite) TestClusterScanWithObjectTypeAndPattern() {
	client := suite.defaultClusterClient()
	t := suite.T()

	// Ensure clean start
	_, err := client.CustomCommand([]string{"FLUSHALL"})
	assert.NoError(t, err)

	expectedKeys := make([]string, 0, 100)
	unexpectedTypeKeys := make([]string, 0, 100)
	unexpectedPatternKeys := make([]string, 0, 100)

	for i := 0; i < 100; i++ {
		key := "key-" + uuid.NewString()
		unexpectedTypeKey := "key-" + uuid.NewString()
		unexpectedPatternKey := uuid.NewString()

		expectedKeys = append(expectedKeys, key)
		unexpectedTypeKeys = append(unexpectedTypeKeys, unexpectedTypeKey)
		unexpectedPatternKeys = append(unexpectedPatternKeys, unexpectedPatternKey)

		_, err := client.Set(key, "value")
		assert.NoError(t, err)

		_, err = client.SAdd(unexpectedTypeKey, []string{"value"})
		assert.NoError(t, err)

		_, err = client.Set(unexpectedPatternKey, "value")
		assert.NoError(t, err)
	}

	cursor := *options.NewClusterScanCursor()
	opts := options.NewClusterScanOptions().SetMatch("key-*").SetType(options.ObjectTypeString)
	allKeys := make([]string, 0, 100)

	for !cursor.HasFinished() {
		var keys []string
		cursor, keys, err = client.ScanWithOptions(cursor, *opts)
		if err != nil {
			assert.NoError(t, err) // Use this to print error statement
			break                  // prevent infinite loop
		}
		allKeys = append(allKeys, keys...)
	}

	assert.ElementsMatch(t, allKeys, expectedKeys)
	for _, elem := range unexpectedTypeKeys {
		assert.NotContains(t, allKeys, elem)
	}
	for _, elem := range unexpectedPatternKeys {
		assert.NotContains(t, allKeys, elem)
	}
}

func (suite *GlideTestSuite) TestClusterScanWithCount() {
	client := suite.defaultClusterClient()
	t := suite.T()

	// Ensure clean start
	_, err := client.CustomCommand([]string{"FLUSHALL"})
	assert.NoError(t, err)

	expectedKeys := make([]string, 0, 100)

	for i := 0; i < 100; i++ {
		key := "key-" + uuid.NewString()
		expectedKeys = append(expectedKeys, key)
		_, err := client.Set(key, "value")
		assert.NoError(t, err)
	}

	cursor := *options.NewClusterScanCursor()
	allKeys := make([]string, 0, 100)
	successfulScans := 0

	for !cursor.HasFinished() {
		keysOf1 := []string{}
		keysOf100 := []string{}

		var keys []string
		cursor, keys, err = client.ScanWithOptions(cursor, *options.NewClusterScanOptions().SetCount(1))
		if err != nil {
			assert.NoError(t, err) // Use this to print error statement
			break                  // prevent infinite loop
		}
		keysOf1 = append(keysOf1, keys...)
		allKeys = append(allKeys, keysOf1...)

		if cursor.HasFinished() {
			break
		}

		cursor, keys, err = client.ScanWithOptions(cursor, *options.NewClusterScanOptions().SetCount(100))
		if err != nil {
			assert.NoError(t, err) // Use this to print error statement
			break                  // prevent infinite loop
		}
		keysOf100 = append(keysOf100, keys...)
		allKeys = append(allKeys, keysOf100...)

		if len(keysOf1) < len(keysOf100) {
			successfulScans += 1
		}
	}

	assert.ElementsMatch(t, allKeys, expectedKeys)
	assert.Greater(t, successfulScans, 0)
}

func (suite *GlideTestSuite) TestClusterScanWithMatch() {
	client := suite.defaultClusterClient()
	t := suite.T()

	// Ensure clean start
	_, err := client.CustomCommand([]string{"FLUSHALL"})
	assert.NoError(t, err)

	expectedKeys := []string{}
	unexpectedKeys := []string{}

	for i := 0; i < 10; i++ {
		key := "key-" + uuid.NewString()
		unexpectedKey := uuid.NewString()

		expectedKeys = append(expectedKeys, key)
		unexpectedKeys = append(unexpectedKeys, unexpectedKey)

		_, err := client.Set(key, "value")
		assert.NoError(t, err)

		_, err = client.Set(unexpectedKey, "value")
		assert.NoError(t, err)
	}

	cursor := *options.NewClusterScanCursor()
	allKeys := []string{}

	for !cursor.HasFinished() {
		var keys []string
		cursor, keys, err = client.ScanWithOptions(cursor, *options.NewClusterScanOptions().SetMatch("key-*"))
		if err != nil {
			assert.NoError(t, err) // Use this to print error statement
			break                  // prevent infinite loop
		}

		allKeys = append(allKeys, keys...)
	}

	assert.ElementsMatch(t, allKeys, expectedKeys)
	for _, elem := range unexpectedKeys {
		assert.NotContains(t, allKeys, elem)
	}
}

func (suite *GlideTestSuite) TestClusterScanWithDifferentTypes() {
	client := suite.defaultClusterClient()
	t := suite.T()

	// Ensure clean start
	_, err := client.CustomCommand([]string{"FLUSHALL"})
	assert.NoError(t, err)

	stringKeys := []string{}
	setKeys := []string{}
	hashKeys := []string{}
	listKeys := []string{}
	zsetKeys := []string{}
	streamKeys := []string{}

	for i := 0; i < 10; i++ {
		key := "key-" + uuid.NewString()
		stringKeys = append(stringKeys, key)

		setKey := "{setKey}-" + uuid.NewString()
		setKeys = append(setKeys, setKey)

		hashKey := "{hashKey}-" + uuid.NewString()
		hashKeys = append(hashKeys, hashKey)

		listKey := "{listKey}-" + uuid.NewString()
		listKeys = append(listKeys, listKey)

		zsetKey := "{zsetKey}-" + uuid.NewString()
		zsetKeys = append(zsetKeys, zsetKey)

		streamKey := "{streamKey}-" + uuid.NewString()
		streamKeys = append(streamKeys, streamKey)

		_, err := client.Set(key, "value")
		assert.NoError(t, err)

		_, err = client.SAdd(setKey, []string{"value"})
		assert.NoError(t, err)

		_, err = client.HSet(hashKey, map[string]string{"field": "value"})
		assert.NoError(t, err)

		_, err = client.LPush(listKey, []string{"value"})
		assert.NoError(t, err)

		_, err = client.ZAdd(zsetKey, map[string]float64{"value": 1})
		assert.NoError(t, err)

		_, err = client.XAdd(streamKey, [][]string{{"field", "value"}})
		assert.NoError(t, err)
	}

	cursor := *options.NewClusterScanCursor()
	allKeys := []string{}

	for !cursor.HasFinished() {
		var keys []string
		cursor, keys, err = client.ScanWithOptions(
			cursor,
			*options.NewClusterScanOptions().SetType(options.ObjectTypeList),
		)
		if err != nil {
			assert.NoError(t, err) // Use this to print error statement
			break                  // prevent infinite loop
		}

		allKeys = append(allKeys, keys...)
	}

	assert.ElementsMatch(t, allKeys, listKeys)
	for _, elem := range stringKeys {
		assert.NotContains(t, allKeys, elem)
	}
	for _, elem := range setKeys {
		assert.NotContains(t, allKeys, elem)
	}
	for _, elem := range hashKeys {
		assert.NotContains(t, allKeys, elem)
	}
	for _, elem := range zsetKeys {
		assert.NotContains(t, allKeys, elem)
	}
	for _, elem := range streamKeys {
		assert.NotContains(t, allKeys, elem)
	}
>>>>>>> f57543cb
}<|MERGE_RESOLUTION|>--- conflicted
+++ resolved
@@ -296,24 +296,6 @@
 	}
 }
 
-<<<<<<< HEAD
-func (suite *GlideTestSuite) TestConfigResetStatWithOptions() {
-	client := suite.defaultClusterClient()
-
-	// ConfigResetStat with option or with multiple options without route
-	opts := options.RouteOption{Route: nil}
-	suite.verifyOK(client.ConfigResetStatWithOptions(opts))
-
-	// same sections with random route
-	route := config.Route(config.RandomRoute)
-	opts = options.RouteOption{Route: route}
-	suite.verifyOK(client.ConfigResetStatWithOptions(opts))
-
-	// default sections, multi node route
-	route = config.Route(config.AllPrimaries)
-	opts = options.RouteOption{Route: route}
-	suite.verifyOK(client.ConfigResetStatWithOptions(opts))
-=======
 func (suite *GlideTestSuite) TestBasicClusterScan() {
 	client := suite.defaultClusterClient()
 	t := suite.T()
@@ -746,5 +728,22 @@
 	for _, elem := range streamKeys {
 		assert.NotContains(t, allKeys, elem)
 	}
->>>>>>> f57543cb
+}
+
+func (suite *GlideTestSuite) TestConfigResetStatWithOptions() {
+	client := suite.defaultClusterClient()
+
+	// ConfigResetStat with option or with multiple options without route
+	opts := options.RouteOption{Route: nil}
+	suite.verifyOK(client.ConfigResetStatWithOptions(opts))
+
+	// same sections with random route
+	route := config.Route(config.RandomRoute)
+	opts = options.RouteOption{Route: route}
+	suite.verifyOK(client.ConfigResetStatWithOptions(opts))
+
+	// default sections, multi node route
+	route = config.Route(config.AllPrimaries)
+	opts = options.RouteOption{Route: route}
+	suite.verifyOK(client.ConfigResetStatWithOptions(opts))
 }