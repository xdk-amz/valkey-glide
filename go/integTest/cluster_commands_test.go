// Copyright Valkey GLIDE Project Contributors - SPDX Identifier: Apache-2.0

package integTest

import (
<<<<<<< HEAD
	"fmt"
=======
	"math/rand"
>>>>>>> 8300839b
	"strings"

	"github.com/google/uuid"
	"github.com/stretchr/testify/assert"
	"github.com/valkey-io/valkey-glide/go/api/config"
	"github.com/valkey-io/valkey-glide/go/api/errors"
	"github.com/valkey-io/valkey-glide/go/api/options"
)

func (suite *GlideTestSuite) TestClusterCustomCommandInfo() {
	client := suite.defaultClusterClient()
	result, err := client.CustomCommand([]string{"INFO"})

	assert.Nil(suite.T(), err)
	// INFO is routed to all primary nodes by default
	for _, value := range result.MultiValue() {
		assert.True(suite.T(), strings.Contains(value.(string), "# Stats"))
	}
}

func (suite *GlideTestSuite) TestClusterCustomCommandEcho() {
	client := suite.defaultClusterClient()
	result, err := client.CustomCommand([]string{"ECHO", "GO GLIDE GO"})

	assert.Nil(suite.T(), err)
	// ECHO is routed to a single random node
	assert.Equal(suite.T(), "GO GLIDE GO", result.SingleValue().(string))
}

func (suite *GlideTestSuite) TestInfoCluster() {
	DEFAULT_INFO_SECTIONS := []string{
		"Server",
		"Clients",
		"Memory",
		"Persistence",
		"Stats",
		"Replication",
		"CPU",
		"Modules",
		"Errorstats",
		"Cluster",
		"Keyspace",
	}

	client := suite.defaultClusterClient()
	t := suite.T()

	// info without options
	data, err := client.Info()
	assert.NoError(t, err)
	for _, info := range data {
		for _, section := range DEFAULT_INFO_SECTIONS {
			assert.Contains(t, info, "# "+section, "Section "+section+" is missing")
		}
	}

	// info with option or with multiple options without route
	sections := []options.Section{options.Cpu}
	if suite.serverVersion >= "7.0.0" {
		sections = append(sections, options.Memory)
	}
	opts := options.ClusterInfoOptions{
		InfoOptions: &options.InfoOptions{Sections: sections},
		RouteOption: nil,
	}
	response, err := client.InfoWithOptions(opts)
	assert.NoError(t, err)
	assert.True(t, response.IsMultiValue())
	for _, info := range response.MultiValue() {
		for _, section := range sections {
			assert.Contains(t, strings.ToLower(info), strings.ToLower("# "+string(section)), "Section "+section+" is missing")
		}
	}

	// same sections with random route
	opts = options.ClusterInfoOptions{
		InfoOptions: &options.InfoOptions{Sections: sections},
		RouteOption: &options.RouteOption{Route: config.RandomRoute},
	}
	response, err = client.InfoWithOptions(opts)
	assert.NoError(t, err)
	assert.True(t, response.IsSingleValue())
	for _, section := range sections {
		assert.Contains(
			t,
			strings.ToLower(response.SingleValue()),
			strings.ToLower("# "+string(section)),
			"Section "+section+" is missing",
		)
	}

	// default sections, multi node route
	opts = options.ClusterInfoOptions{
		InfoOptions: nil,
		RouteOption: &options.RouteOption{Route: config.AllPrimaries},
	}
	response, err = client.InfoWithOptions(opts)
	assert.NoError(t, err)
	assert.True(t, response.IsMultiValue())
	for _, info := range response.MultiValue() {
		for _, section := range DEFAULT_INFO_SECTIONS {
			assert.Contains(t, info, "# "+section, "Section "+section+" is missing")
		}
	}
}

func (suite *GlideTestSuite) TestClusterCustomCommandWithRoute_Info() {
	client := suite.defaultClusterClient()
	route := config.SimpleNodeRoute(config.AllPrimaries)
	result, err := client.CustomCommandWithRoute([]string{"INFO"}, route)
	assert.Nil(suite.T(), err)
	assert.True(suite.T(), result.IsMultiValue())
	multiValue := result.MultiValue()
	for _, value := range multiValue {
		assert.True(suite.T(), strings.Contains(value.(string), "# Stats"))
	}
}

func (suite *GlideTestSuite) TestClusterCustomCommandWithRoute_Echo() {
	client := suite.defaultClusterClient()
	route := config.SimpleNodeRoute(config.RandomRoute)
	result, err := client.CustomCommandWithRoute([]string{"ECHO", "GO GLIDE GO"}, route)
	assert.Nil(suite.T(), err)
	assert.True(suite.T(), result.IsSingleValue())
	assert.Equal(suite.T(), "GO GLIDE GO", result.SingleValue().(string))
}

func (suite *GlideTestSuite) TestClusterCustomCommandWithRoute_InvalidRoute() {
	client := suite.defaultClusterClient()
	invalidRoute := config.NewByAddressRoute("invalidHost", 9999)
	result, err := client.CustomCommandWithRoute([]string{"PING"}, invalidRoute)
	assert.NotNil(suite.T(), err)
	assert.True(suite.T(), result.IsEmpty())
}

func (suite *GlideTestSuite) TestClusterCustomCommandWithRoute_AllNodes() {
	client := suite.defaultClusterClient()
	route := config.SimpleNodeRoute(config.AllNodes)
	result, err := client.CustomCommandWithRoute([]string{"PING"}, route)
	assert.Nil(suite.T(), err)
	assert.True(suite.T(), result.IsSingleValue())
	assert.Equal(suite.T(), "PONG", result.SingleValue())
}

func (suite *GlideTestSuite) TestPingWithOptions_NoRoute() {
	client := suite.defaultClusterClient()
	options := options.ClusterPingOptions{
		PingOptions: &options.PingOptions{
			Message: "hello",
		},
		RouteOption: nil,
	}
	result, err := client.PingWithOptions(options)
	assert.Nil(suite.T(), err)
	assert.Equal(suite.T(), "hello", result)
}

func (suite *GlideTestSuite) TestPingWithOptions_WithRoute() {
	client := suite.defaultClusterClient()
	options := options.ClusterPingOptions{
		PingOptions: &options.PingOptions{
			Message: "hello",
		},
		RouteOption: &options.RouteOption{Route: config.AllNodes},
	}
	result, err := client.PingWithOptions(options)
	assert.Nil(suite.T(), err)
	assert.Equal(suite.T(), "hello", result)
}

func (suite *GlideTestSuite) TestPingWithOptions_InvalidRoute() {
	client := suite.defaultClusterClient()
	invalidRoute := config.Route(config.NewByAddressRoute("invalidHost", 9999))
	options := options.ClusterPingOptions{
		PingOptions: &options.PingOptions{
			Message: "hello",
		},
		RouteOption: &options.RouteOption{Route: invalidRoute},
	}
	result, err := client.PingWithOptions(options)
	assert.NotNil(suite.T(), err)
	assert.Empty(suite.T(), result)
}

func (suite *GlideTestSuite) TestTimeWithoutRoute() {
	client := suite.defaultClusterClient()
	options := options.RouteOption{Route: nil}
	result, err := client.TimeWithOptions(options)
	assert.NoError(suite.T(), err)
	assert.NotNil(suite.T(), result)
	assert.False(suite.T(), result.IsEmpty())
	assert.True(suite.T(), result.IsSingleValue())
	assert.NotEmpty(suite.T(), result.SingleValue())
	assert.IsType(suite.T(), "", result.SingleValue()[0])
	assert.Equal(suite.T(), 2, len(result.SingleValue()))
}

func (suite *GlideTestSuite) TestTimeWithAllNodesRoute() {
	client := suite.defaultClusterClient()
	options := options.RouteOption{Route: config.AllNodes}
	result, err := client.TimeWithOptions(options)
	assert.NoError(suite.T(), err)
	assert.NotNil(suite.T(), result)
	assert.False(suite.T(), result.IsEmpty())
	assert.True(suite.T(), result.IsMultiValue())

	multiValue := result.MultiValue()
	assert.Greater(suite.T(), len(multiValue), 1)

	for nodeName, timeStrings := range multiValue {
		assert.NotEmpty(suite.T(), timeStrings, "Node %s should have time values", nodeName)
		for _, timeStr := range timeStrings {
			assert.IsType(suite.T(), "", timeStr)
		}
	}
}

func (suite *GlideTestSuite) TestTimeWithRandomRoute() {
	client := suite.defaultClusterClient()
	route := config.Route(config.RandomRoute)
	options := options.RouteOption{Route: route}
	result, err := client.TimeWithOptions(options)
	assert.NoError(suite.T(), err)
	assert.NotNil(suite.T(), result)
	assert.False(suite.T(), result.IsEmpty())
	assert.True(suite.T(), result.IsSingleValue())
	assert.NotEmpty(suite.T(), result.SingleValue())
	assert.IsType(suite.T(), "", result.SingleValue()[0])
	assert.Equal(suite.T(), 2, len(result.SingleValue()))
}

func (suite *GlideTestSuite) TestTimeWithInvalidRoute() {
	client := suite.defaultClusterClient()
	invalidRoute := config.Route(config.NewByAddressRoute("invalidHost", 9999))
	options := options.RouteOption{Route: invalidRoute}
	result, err := client.TimeWithOptions(options)
	assert.NotNil(suite.T(), err)
	assert.True(suite.T(), result.IsEmpty())
	assert.Empty(suite.T(), result.SingleValue())
}

func (suite *GlideTestSuite) TestDBSizeRandomRoute() {
	client := suite.defaultClusterClient()
	route := config.Route(config.RandomRoute)
	options := options.RouteOption{Route: route}
	result, err := client.DBSizeWithOptions(options)
	assert.NoError(suite.T(), err)
	assert.NotNil(suite.T(), result)
	assert.GreaterOrEqual(suite.T(), result, int64(0))
}

func (suite *GlideTestSuite) TestEchoCluster() {
	client := suite.defaultClusterClient()
	t := suite.T()

	// echo with option or with multiple options without route
	opts := options.ClusterEchoOptions{
		EchoOptions: &options.EchoOptions{
			Message: "hello",
		},
		RouteOption: &options.RouteOption{Route: nil},
	}
	response, err := client.EchoWithOptions(opts)
	assert.NoError(t, err)
	assert.True(t, response.IsSingleValue())

	// same sections with random route
	route := options.RouteOption{Route: *config.RandomRoute.ToPtr()}
	opts = options.ClusterEchoOptions{
		EchoOptions: &options.EchoOptions{
			Message: "hello",
		},
		RouteOption: &route,
	}
	response, err = client.EchoWithOptions(opts)
	assert.NoError(t, err)
	assert.True(t, response.IsSingleValue())

	// default sections, multi node route
	route = options.RouteOption{Route: *config.AllPrimaries.ToPtr()}
	opts = options.ClusterEchoOptions{
		EchoOptions: &options.EchoOptions{
			Message: "hello",
		},
		RouteOption: &route,
	}
	response, err = client.EchoWithOptions(opts)
	assert.NoError(t, err)
	assert.True(t, response.IsMultiValue())
	for _, messages := range response.MultiValue() {
		assert.Contains(t, strings.ToLower(messages), strings.ToLower("hello"))
	}
}

func (suite *GlideTestSuite) TestBasicClusterScan() {
	client := suite.defaultClusterClient()
	t := suite.T()

	// Ensure clean start
	_, err := client.CustomCommand([]string{"FLUSHALL"})
	assert.NoError(t, err)

	// Iterate over all keys in the cluster
	keysToSet := map[string]string{
		"key1": "value1",
		"key2": "value2",
		"key3": "value3",
	}

	_, err = client.MSet(keysToSet)
	assert.NoError(t, err)

	cursor := *options.NewClusterScanCursor()
	allKeys := make([]string, 0, len(keysToSet))
	var keys []string

	for !cursor.HasFinished() {
		cursor, keys, err = client.Scan(cursor)
		if err != nil {
			assert.NoError(t, err) // Use this to print error statement
			break                  // prevent infinite loop
		}
		allKeys = append(allKeys, keys...)
	}

	assert.ElementsMatch(t, allKeys, []string{"key1", "key2", "key3"})

	// Ensure clean start
	_, err = client.CustomCommand([]string{"FLUSHALL"})
	assert.NoError(t, err)

	expectedKeys := make([]string, 0, 100)
	// Test bigger example
	for i := 0; i < 100; i++ {
		key := uuid.NewString()

		expectedKeys = append(expectedKeys, key)

		_, err := client.Set(key, "value")
		assert.NoError(t, err)
	}

	cursor = *options.NewClusterScanCursor()
	allKeys = make([]string, 0, 100)

	for !cursor.HasFinished() {
		cursor, keys, err = client.Scan(cursor)
		if err != nil {
			assert.NoError(t, err) // Use this to print error statement
			break                  // prevent infinite loop
		}
		allKeys = append(allKeys, keys...)
	}

	assert.ElementsMatch(t, allKeys, expectedKeys)
}

func (suite *GlideTestSuite) TestBasicClusterScanWithOptions() {
	client := suite.defaultClusterClient()
	t := suite.T()

	// Ensure clean start
	_, err := client.CustomCommand([]string{"FLUSHALL"})
	assert.NoError(t, err)

	// Iterate over all keys in the cluster
	keysToSet := map[string]string{
		"key1": "value1",
		"key2": "value2",
		"key3": "value3",
	}

	_, err = client.MSet(keysToSet)
	assert.NoError(t, err)

	cursor := *options.NewClusterScanCursor()
	opts := options.NewClusterScanOptions().SetCount(10)
	allKeys := []string{}
	var keys []string

	for !cursor.HasFinished() {
		cursor, keys, err = client.ScanWithOptions(cursor, *opts)
		if err != nil {
			assert.NoError(t, err) // Use this to print error statement
			break                  // prevent infinite loop
		}
		allKeys = append(allKeys, keys...)
	}

	assert.ElementsMatch(t, allKeys, []string{"key1", "key2", "key3"})

	// Iterate over keys matching a pattern
	keysToSet = map[string]string{
		"key1":          "value1",
		"key2":          "value2",
		"notMykey":      "value3",
		"somethingElse": "value4",
	}

	_, err = client.MSet(keysToSet)
	assert.NoError(t, err)

	cursor = *options.NewClusterScanCursor()
	opts = options.NewClusterScanOptions().SetCount(10).SetMatch("*key*")
	matchedKeys := []string{}

	for !cursor.HasFinished() {
		cursor, keys, err = client.ScanWithOptions(cursor, *opts)
		if err != nil {
			assert.NoError(t, err) // Use this to print error statement
			break                  // prevent infinite loop
		}
		matchedKeys = append(matchedKeys, keys...)
	}

	assert.ElementsMatch(t, matchedKeys, []string{"key1", "key2", "key3", "notMykey"})
	assert.NotContains(t, matchedKeys, "somethingElse")

	// Iterate over keys of a specific type
	keysToSet = map[string]string{
		"key1": "value1",
		"key2": "value2",
		"key3": "value3",
	}
	_, err = client.MSet(keysToSet)
	assert.NoError(t, err)

	_, err = client.SAdd("thisIsASet", []string{"someValue"})
	assert.NoError(t, err)

	cursor = *options.NewClusterScanCursor()
	opts = options.NewClusterScanOptions().SetType(options.ObjectTypeSet)
	matchedTypeKeys := []string{}

	for !cursor.HasFinished() {
		cursor, keys, err = client.ScanWithOptions(cursor, *opts)
		if err != nil {
			assert.NoError(t, err) // Use this to print error statement
			break                  // prevent infinite loop
		}
		matchedTypeKeys = append(matchedTypeKeys, keys...)
	}

	assert.ElementsMatch(t, matchedTypeKeys, []string{"thisIsASet"})
	assert.NotContains(t, matchedTypeKeys, "key1")
	assert.NotContains(t, matchedTypeKeys, "key2")
	assert.NotContains(t, matchedTypeKeys, "key3")
}

func (suite *GlideTestSuite) TestBasicClusterScanWithNonUTF8Pattern() {
	client := suite.defaultClusterClient()
	t := suite.T()

	// Ensure clean start
	_, err := client.CustomCommand([]string{"FLUSHALL"})
	assert.NoError(t, err)

	// Iterate over all keys in the cluster
	keysToSet := map[string]string{
		"key\xc0\xc1-1": "value1",
		"key-2":         "value2",
		"key\xf9\xc1-3": "value3",
		"someKey":       "value4",
		"\xc0\xc1key-5": "value5",
	}

	_, err = client.MSet(keysToSet)
	assert.NoError(t, err)

	cursor := *options.NewClusterScanCursor()
	opts := options.NewClusterScanOptions().SetMatch("key\xc0\xc1-*")
	allKeys := []string{}

	for !cursor.HasFinished() {
		var keys []string
		cursor, keys, err = client.ScanWithOptions(cursor, *opts)
		if err != nil {
			assert.NoError(t, err) // Use this to print error statement
			break                  // prevent infinite loop
		}
		allKeys = append(allKeys, keys...)
	}

	assert.ElementsMatch(t, allKeys, []string{"key\xc0\xc1-1"})
}

func (suite *GlideTestSuite) TestClusterScanWithObjectTypeAndPattern() {
	client := suite.defaultClusterClient()
	t := suite.T()

	// Ensure clean start
	_, err := client.CustomCommand([]string{"FLUSHALL"})
	assert.NoError(t, err)

	expectedKeys := make([]string, 0, 100)
	unexpectedTypeKeys := make([]string, 0, 100)
	unexpectedPatternKeys := make([]string, 0, 100)

	for i := 0; i < 100; i++ {
		key := "key-" + uuid.NewString()
		unexpectedTypeKey := "key-" + uuid.NewString()
		unexpectedPatternKey := uuid.NewString()

		expectedKeys = append(expectedKeys, key)
		unexpectedTypeKeys = append(unexpectedTypeKeys, unexpectedTypeKey)
		unexpectedPatternKeys = append(unexpectedPatternKeys, unexpectedPatternKey)

		_, err := client.Set(key, "value")
		assert.NoError(t, err)

		_, err = client.SAdd(unexpectedTypeKey, []string{"value"})
		assert.NoError(t, err)

		_, err = client.Set(unexpectedPatternKey, "value")
		assert.NoError(t, err)
	}

	cursor := *options.NewClusterScanCursor()
	opts := options.NewClusterScanOptions().SetMatch("key-*").SetType(options.ObjectTypeString)
	allKeys := make([]string, 0, 100)

	for !cursor.HasFinished() {
		var keys []string
		cursor, keys, err = client.ScanWithOptions(cursor, *opts)
		if err != nil {
			assert.NoError(t, err) // Use this to print error statement
			break                  // prevent infinite loop
		}
		allKeys = append(allKeys, keys...)
	}

	assert.ElementsMatch(t, allKeys, expectedKeys)
	for _, elem := range unexpectedTypeKeys {
		assert.NotContains(t, allKeys, elem)
	}
	for _, elem := range unexpectedPatternKeys {
		assert.NotContains(t, allKeys, elem)
	}
}

func (suite *GlideTestSuite) TestClusterScanWithCount() {
	client := suite.defaultClusterClient()
	t := suite.T()

	// Ensure clean start
	_, err := client.CustomCommand([]string{"FLUSHALL"})
	assert.NoError(t, err)

	expectedKeys := make([]string, 0, 100)

	for i := 0; i < 100; i++ {
		key := "key-" + uuid.NewString()
		expectedKeys = append(expectedKeys, key)
		_, err := client.Set(key, "value")
		assert.NoError(t, err)
	}

	cursor := *options.NewClusterScanCursor()
	allKeys := make([]string, 0, 100)
	successfulScans := 0

	for !cursor.HasFinished() {
		keysOf1 := []string{}
		keysOf100 := []string{}

		var keys []string
		cursor, keys, err = client.ScanWithOptions(cursor, *options.NewClusterScanOptions().SetCount(1))
		if err != nil {
			assert.NoError(t, err) // Use this to print error statement
			break                  // prevent infinite loop
		}
		keysOf1 = append(keysOf1, keys...)
		allKeys = append(allKeys, keysOf1...)

		if cursor.HasFinished() {
			break
		}

		cursor, keys, err = client.ScanWithOptions(cursor, *options.NewClusterScanOptions().SetCount(100))
		if err != nil {
			assert.NoError(t, err) // Use this to print error statement
			break                  // prevent infinite loop
		}
		keysOf100 = append(keysOf100, keys...)
		allKeys = append(allKeys, keysOf100...)

		if len(keysOf1) < len(keysOf100) {
			successfulScans += 1
		}
	}

	assert.ElementsMatch(t, allKeys, expectedKeys)
	assert.Greater(t, successfulScans, 0)
}

func (suite *GlideTestSuite) TestClusterScanWithMatch() {
	client := suite.defaultClusterClient()
	t := suite.T()

	// Ensure clean start
	_, err := client.CustomCommand([]string{"FLUSHALL"})
	assert.NoError(t, err)

	expectedKeys := []string{}
	unexpectedKeys := []string{}

	for i := 0; i < 10; i++ {
		key := "key-" + uuid.NewString()
		unexpectedKey := uuid.NewString()

		expectedKeys = append(expectedKeys, key)
		unexpectedKeys = append(unexpectedKeys, unexpectedKey)

		_, err := client.Set(key, "value")
		assert.NoError(t, err)

		_, err = client.Set(unexpectedKey, "value")
		assert.NoError(t, err)
	}

	cursor := *options.NewClusterScanCursor()
	allKeys := []string{}

	for !cursor.HasFinished() {
		var keys []string
		cursor, keys, err = client.ScanWithOptions(cursor, *options.NewClusterScanOptions().SetMatch("key-*"))
		if err != nil {
			assert.NoError(t, err) // Use this to print error statement
			break                  // prevent infinite loop
		}

		allKeys = append(allKeys, keys...)
	}

	assert.ElementsMatch(t, allKeys, expectedKeys)
	for _, elem := range unexpectedKeys {
		assert.NotContains(t, allKeys, elem)
	}
}

func (suite *GlideTestSuite) TestClusterScanWithDifferentTypes() {
	client := suite.defaultClusterClient()
	t := suite.T()

	// Ensure clean start
	_, err := client.CustomCommand([]string{"FLUSHALL"})
	assert.NoError(t, err)

	stringKeys := []string{}
	setKeys := []string{}
	hashKeys := []string{}
	listKeys := []string{}
	zsetKeys := []string{}
	streamKeys := []string{}

	for i := 0; i < 10; i++ {
		key := "key-" + uuid.NewString()
		stringKeys = append(stringKeys, key)

		setKey := "{setKey}-" + uuid.NewString()
		setKeys = append(setKeys, setKey)

		hashKey := "{hashKey}-" + uuid.NewString()
		hashKeys = append(hashKeys, hashKey)

		listKey := "{listKey}-" + uuid.NewString()
		listKeys = append(listKeys, listKey)

		zsetKey := "{zsetKey}-" + uuid.NewString()
		zsetKeys = append(zsetKeys, zsetKey)

		streamKey := "{streamKey}-" + uuid.NewString()
		streamKeys = append(streamKeys, streamKey)

		_, err := client.Set(key, "value")
		assert.NoError(t, err)

		_, err = client.SAdd(setKey, []string{"value"})
		assert.NoError(t, err)

		_, err = client.HSet(hashKey, map[string]string{"field": "value"})
		assert.NoError(t, err)

		_, err = client.LPush(listKey, []string{"value"})
		assert.NoError(t, err)

		_, err = client.ZAdd(zsetKey, map[string]float64{"value": 1})
		assert.NoError(t, err)

		_, err = client.XAdd(streamKey, [][]string{{"field", "value"}})
		assert.NoError(t, err)
	}

	cursor := *options.NewClusterScanCursor()
	allKeys := []string{}

	for !cursor.HasFinished() {
		var keys []string
		cursor, keys, err = client.ScanWithOptions(
			cursor,
			*options.NewClusterScanOptions().SetType(options.ObjectTypeList),
		)
		if err != nil {
			assert.NoError(t, err) // Use this to print error statement
			break                  // prevent infinite loop
		}

		allKeys = append(allKeys, keys...)
	}

	assert.ElementsMatch(t, allKeys, listKeys)
	for _, elem := range stringKeys {
		assert.NotContains(t, allKeys, elem)
	}
	for _, elem := range setKeys {
		assert.NotContains(t, allKeys, elem)
	}
	for _, elem := range hashKeys {
		assert.NotContains(t, allKeys, elem)
	}
	for _, elem := range zsetKeys {
		assert.NotContains(t, allKeys, elem)
	}
	for _, elem := range streamKeys {
		assert.NotContains(t, allKeys, elem)
	}
}

func (suite *GlideTestSuite) TestFlushDB_Success() {
	client := suite.defaultClusterClient()

	key := uuid.New().String()
	_, err := client.Set(key, "test-value")
	assert.NoError(suite.T(), err)

	result, err := client.FlushDB()
	assert.NoError(suite.T(), err)
	assert.NotEmpty(suite.T(), result)

	val, err := client.Get(key)
	assert.NoError(suite.T(), err)
	assert.Empty(suite.T(), val.Value())
}

func (suite *GlideTestSuite) TestFlushDB_Failure() {
	client := suite.defaultClusterClient()
	client.Close()

	result, err := client.FlushDB()
	assert.NotNil(suite.T(), err)
	assert.Equal(suite.T(), "", result)
	assert.IsType(suite.T(), &errors.ClosingError{}, err)
}

func (suite *GlideTestSuite) TestFlushAll_Success() {
	client := suite.defaultClusterClient()

	key := uuid.New().String()
	_, err := client.Set(key, "test-value")
	assert.NoError(suite.T(), err)

	result, err := client.FlushAll()
	assert.NoError(suite.T(), err)
	assert.NotEmpty(suite.T(), result)

	val, err := client.Get(key)
	assert.NoError(suite.T(), err)
	assert.Empty(suite.T(), val.Value())
}

func (suite *GlideTestSuite) TestFlushAll_Failure() {
	client := suite.defaultClusterClient()
	client.Close()

	result, err := client.FlushAll()
	assert.NotNil(suite.T(), err)
	assert.Equal(suite.T(), "", result)
	assert.IsType(suite.T(), &errors.ClosingError{}, err)
}

func (suite *GlideTestSuite) TestFlushAllWithOptions_AllNodes() {
	client := suite.defaultClusterClient()

	key1 := uuid.New().String()
	key2 := uuid.New().String()
	_, err := client.Set(key1, "value3")
	assert.NoError(suite.T(), err)
	_, err = client.Set(key2, "value4")
	assert.NoError(suite.T(), err)

	routeOption := &options.RouteOption{
		Route: config.AllNodes,
	}
	asyncMode := options.FlushMode(options.ASYNC)
	result, err := client.FlushAllWithOptions(options.FlushClusterOptions{
		FlushMode:   &asyncMode,
		RouteOption: routeOption,
	})

	assert.Error(suite.T(), err)
	assert.Contains(suite.T(), err.Error(), "ReadOnly: You can't write against a read only replica")
	assert.Empty(suite.T(), result)
}

func (suite *GlideTestSuite) TestFlushAllWithOptions_AllPrimaries() {
	client := suite.defaultClusterClient()

	key1 := uuid.New().String()
	key2 := uuid.New().String()
	_, err := client.Set(key1, "value3")
	assert.NoError(suite.T(), err)
	_, err = client.Set(key2, "value4")
	assert.NoError(suite.T(), err)

	routeOption := &options.RouteOption{
		Route: config.AllPrimaries,
	}
	asyncMode := options.FlushMode(options.ASYNC)
	result, err := client.FlushAllWithOptions(options.FlushClusterOptions{
		FlushMode:   &asyncMode,
		RouteOption: routeOption,
	})

	assert.NoError(suite.T(), err)
	assert.NotEmpty(suite.T(), result)

	val1, err := client.Get(key1)
	assert.NoError(suite.T(), err)
	assert.Empty(suite.T(), val1.Value())

	val2, err := client.Get(key2)
	assert.NoError(suite.T(), err)
	assert.Empty(suite.T(), val2.Value())
}

func (suite *GlideTestSuite) TestFlushAllWithOptions_InvalidRoute() {
	client := suite.defaultClusterClient()

	invalidRoute := config.NewByAddressRoute("invalidHost", 9999)
	routeOption := &options.RouteOption{
		Route: invalidRoute,
	}
	syncMode := options.SYNC
	result, err := client.FlushAllWithOptions(options.FlushClusterOptions{
		FlushMode:   &syncMode,
		RouteOption: routeOption,
	})

	assert.Error(suite.T(), err)
	assert.Empty(suite.T(), result)
}

func (suite *GlideTestSuite) TestFlushAllWithOptions_AsyncMode() {
	client := suite.defaultClusterClient()

	key := uuid.New().String()
	_, err := client.Set(key, "value5")
	assert.NoError(suite.T(), err)

	routeOption := &options.RouteOption{
		Route: config.AllPrimaries,
	}

	asyncMode := options.FlushMode(options.ASYNC)
	result, err := client.FlushAllWithOptions(options.FlushClusterOptions{
		FlushMode:   &asyncMode,
		RouteOption: routeOption,
	})

	assert.NoError(suite.T(), err)
	assert.NotEmpty(suite.T(), result)

	val, err := client.Get(key)
	assert.NoError(suite.T(), err)
	assert.Empty(suite.T(), val.Value())
}

func (suite *GlideTestSuite) TestFlushDBWithOptions_AllNodes() {
	client := suite.defaultClusterClient()

	key1 := uuid.New().String()
	key2 := uuid.New().String()
	_, err := client.Set(key1, "value3")
	assert.NoError(suite.T(), err)
	_, err = client.Set(key2, "value4")
	assert.NoError(suite.T(), err)

	routeOption := &options.RouteOption{
		Route: config.AllNodes,
	}
	asyncMode := options.ASYNC
	result, err := client.FlushDBWithOptions(options.FlushClusterOptions{
		FlushMode:   &asyncMode,
		RouteOption: routeOption,
	})
	assert.Error(suite.T(), err)
	assert.Contains(suite.T(), err.Error(), "ReadOnly: You can't write against a read only replica")
	assert.Empty(suite.T(), result)
}

func (suite *GlideTestSuite) TestFlushDBWithOptions_AllPrimaries() {
	client := suite.defaultClusterClient()

	key1 := uuid.New().String()
	key2 := uuid.New().String()
	_, err := client.Set(key1, "value3")
	assert.NoError(suite.T(), err)
	_, err = client.Set(key2, "value4")
	assert.NoError(suite.T(), err)

	routeOption := &options.RouteOption{
		Route: config.AllPrimaries,
	}
	asyncMode := options.ASYNC
	result, err := client.FlushDBWithOptions(options.FlushClusterOptions{
		FlushMode:   &asyncMode,
		RouteOption: routeOption,
	})
	assert.NoError(suite.T(), err)
	assert.NotEmpty(suite.T(), result)

	val1, err := client.Get(key1)
	assert.NoError(suite.T(), err)
	assert.Empty(suite.T(), val1.Value())

	val2, err := client.Get(key2)
	assert.NoError(suite.T(), err)
	assert.Empty(suite.T(), val2.Value())
}

func (suite *GlideTestSuite) TestFlushDBWithOptions_InvalidRoute() {
	client := suite.defaultClusterClient()

	invalidRoute := config.Route(config.NewByAddressRoute("invalidHost", 9999))
	routeOption := &options.RouteOption{
		Route: invalidRoute,
	}
	syncMode := options.SYNC
	result, err := client.FlushDBWithOptions(options.FlushClusterOptions{
		FlushMode:   &syncMode,
		RouteOption: routeOption,
	})
	assert.Error(suite.T(), err)
	assert.Empty(suite.T(), result)
}

func (suite *GlideTestSuite) TestFlushDBWithOptions_AsyncMode() {
	client := suite.defaultClusterClient()

	key := uuid.New().String()
	_, err := client.Set(key, "value5")
	assert.NoError(suite.T(), err)

	routeOption := &options.RouteOption{
		Route: config.AllPrimaries,
	}
	syncMode := options.SYNC
	result, err := client.FlushDBWithOptions(options.FlushClusterOptions{
		FlushMode:   &syncMode,
		RouteOption: routeOption,
	})
	assert.NoError(suite.T(), err)
	assert.NotEmpty(suite.T(), result)

	val, err := client.Get(key)
	assert.NoError(suite.T(), err)
	assert.Empty(suite.T(), val.Value())
}

<<<<<<< HEAD
func (suite *GlideTestSuite) TestConfigRewriteCluster() {
	client := suite.defaultClusterClient()
	t := suite.T()
	opts := options.ClusterInfoOptions{
		InfoOptions: &options.InfoOptions{Sections: []options.Section{options.Server}},
	}
	res, err := client.InfoWithOptions(opts)
	assert.NoError(t, err)
	for _, data := range res.MultiValue() {
		lines := strings.Split(data, "\n")
		var configFile string
		for _, line := range lines {
			if strings.HasPrefix(line, "config_file:") {
				configFile = strings.TrimSpace(strings.TrimPrefix(line, "config_file:"))
				break
			}
		}
		if len(configFile) > 0 {
			fmt.Println("ConfigFile: ", configFile)
			responseRewrite, err := client.ConfigRewrite()
			assert.NoError(t, err)
			assert.Equal(t, "OK", responseRewrite)
		}
	}
}

func (suite *GlideTestSuite) TestConfigRewriteWithOptions() {
	client := suite.defaultClusterClient()

	// ConfigResetStat with option or with multiple options without route
	opts := options.RouteOption{Route: nil}
	resultConfig, err := client.CustomCommand([]string{"CONFIG", "SET", "timeout", "1000"})
	assert.Nil(suite.T(), err)
	assert.Equal(suite.T(), map[string]interface{}{"timeout": "1000"}, resultConfig)
	suite.verifyOK(client.ConfigRewriteWithOptions(opts))

	// same sections with random route
	route := config.Route(config.RandomRoute)
	opts = options.RouteOption{Route: route}
	resultConfig, err = client.CustomCommand([]string{"CONFIG", "SET", "timeout", "1000"})
	assert.Nil(suite.T(), err)
	assert.Equal(suite.T(), map[string]interface{}{"timeout": "1000"}, resultConfig)
	suite.verifyOK(client.ConfigRewriteWithOptions(opts))

	// default sections, multi node route
	route = config.Route(config.AllPrimaries)
	opts = options.RouteOption{Route: route}
	resultConfig, err = client.CustomCommand([]string{"CONFIG", "SET", "timeout", "1000"})
	assert.Nil(suite.T(), err)
	assert.Equal(suite.T(), map[string]interface{}{"timeout": "1000"}, resultConfig)
	suite.verifyOK(client.ConfigRewriteWithOptions(opts))
=======
func (suite *GlideTestSuite) TestUpdateConnectionPasswordCluster() {
	suite.T().Skip("Skipping update connection password cluster test")
	// Create admin client
	adminClient := suite.defaultClusterClient()
	defer adminClient.Close()

	// Create test client
	testClient := suite.defaultClusterClient()
	defer testClient.Close()

	// Generate random password
	pwd := uuid.NewString()

	// Validate that we can use the test client
	_, err := testClient.Info()
	assert.NoError(suite.T(), err)

	// Update password without re-authentication
	_, err = testClient.UpdateConnectionPassword(pwd, false)
	assert.NoError(suite.T(), err)

	// Verify client still works with old auth
	_, err = testClient.Info()
	assert.NoError(suite.T(), err)

	// Update server password and kill all other clients to force reconnection
	_, err = adminClient.CustomCommand([]string{"CONFIG", "SET", "requirepass", pwd})
	assert.NoError(suite.T(), err)

	_, err = adminClient.CustomCommand([]string{"CLIENT", "KILL", "TYPE", "NORMAL"})
	assert.NoError(suite.T(), err)

	// Verify client auto-reconnects with new password
	_, err = testClient.Info()
	assert.NoError(suite.T(), err)

	// test reset connection password
	_, err = testClient.ResetConnectionPassword()
	assert.NoError(suite.T(), err)

	// Cleanup: config set reset password
	_, err = adminClient.CustomCommand([]string{"CONFIG", "SET", "requirepass", ""})
	assert.NoError(suite.T(), err)
}

func (suite *GlideTestSuite) TestUpdateConnectionPasswordCluster_InvalidParameters() {
	// Create test client
	testClient := suite.defaultClusterClient()
	defer testClient.Close()

	// Test empty password
	_, err := testClient.UpdateConnectionPassword("", true)
	assert.NotNil(suite.T(), err)
	assert.IsType(suite.T(), &errors.RequestError{}, err)
}

func (suite *GlideTestSuite) TestUpdateConnectionPasswordCluster_NoServerAuth() {
	// Create test client
	testClient := suite.defaultClusterClient()
	defer testClient.Close()

	// Validate that we can use the client
	_, err := testClient.Info()
	assert.NoError(suite.T(), err)

	// Test immediate re-authentication fails when no server password is set
	pwd := uuid.NewString()
	_, err = testClient.UpdateConnectionPassword(pwd, true)
	assert.NotNil(suite.T(), err)
	assert.IsType(suite.T(), &errors.RequestError{}, err)
}

func (suite *GlideTestSuite) TestUpdateConnectionPasswordCluster_LongPassword() {
	// Create test client
	testClient := suite.defaultClusterClient()
	defer testClient.Close()

	// Generate long random password (1000 chars)
	const letters = "abcdefghijklmnopqrstuvwxyzABCDEFGHIJKLMNOPQRSTUVWXYZ"
	pwd := make([]byte, 1000)
	for i := range pwd {
		pwd[i] = letters[rand.Intn(len(letters))]
	}

	// Validate that we can use the client
	_, err := testClient.Info()
	assert.NoError(suite.T(), err)

	// Test replacing connection password with a long password string
	_, err = testClient.UpdateConnectionPassword(string(pwd), false)
	assert.NoError(suite.T(), err)
}

func (suite *GlideTestSuite) TestUpdateConnectionPasswordCluster_ImmediateAuthWrongPassword() {
	// Create admin client
	adminClient := suite.defaultClusterClient()
	defer adminClient.Close()

	// Create test client
	testClient := suite.defaultClusterClient()
	defer testClient.Close()

	pwd := uuid.NewString()
	notThePwd := uuid.NewString()

	// Validate that we can use the client
	_, err := testClient.Info()
	assert.NoError(suite.T(), err)

	// Set the password to something else
	_, err = adminClient.CustomCommand([]string{"CONFIG", "SET", "requirepass", notThePwd})
	assert.NoError(suite.T(), err)

	// Test that re-authentication fails when using wrong password
	_, err = testClient.UpdateConnectionPassword(pwd, true)
	assert.NotNil(suite.T(), err)
	assert.IsType(suite.T(), &errors.RequestError{}, err)

	// But using correct password returns OK
	_, err = testClient.UpdateConnectionPassword(notThePwd, true)
	assert.NoError(suite.T(), err)

	// Cleanup: Reset password
	_, err = adminClient.CustomCommand([]string{"CONFIG", "SET", "requirepass", ""})
	assert.NoError(suite.T(), err)
>>>>>>> 8300839b
}<|MERGE_RESOLUTION|>--- conflicted
+++ resolved
@@ -3,11 +3,8 @@
 package integTest
 
 import (
-<<<<<<< HEAD
 	"fmt"
-=======
 	"math/rand"
->>>>>>> 8300839b
 	"strings"
 
 	"github.com/google/uuid"
@@ -977,7 +974,133 @@
 	assert.Empty(suite.T(), val.Value())
 }
 
-<<<<<<< HEAD
+func (suite *GlideTestSuite) TestUpdateConnectionPasswordCluster() {
+	suite.T().Skip("Skipping update connection password cluster test")
+	// Create admin client
+	adminClient := suite.defaultClusterClient()
+	defer adminClient.Close()
+
+	// Create test client
+	testClient := suite.defaultClusterClient()
+	defer testClient.Close()
+
+	// Generate random password
+	pwd := uuid.NewString()
+
+	// Validate that we can use the test client
+	_, err := testClient.Info()
+	assert.NoError(suite.T(), err)
+
+	// Update password without re-authentication
+	_, err = testClient.UpdateConnectionPassword(pwd, false)
+	assert.NoError(suite.T(), err)
+
+	// Verify client still works with old auth
+	_, err = testClient.Info()
+	assert.NoError(suite.T(), err)
+
+	// Update server password and kill all other clients to force reconnection
+	_, err = adminClient.CustomCommand([]string{"CONFIG", "SET", "requirepass", pwd})
+	assert.NoError(suite.T(), err)
+
+	_, err = adminClient.CustomCommand([]string{"CLIENT", "KILL", "TYPE", "NORMAL"})
+	assert.NoError(suite.T(), err)
+
+	// Verify client auto-reconnects with new password
+	_, err = testClient.Info()
+	assert.NoError(suite.T(), err)
+
+	// test reset connection password
+	_, err = testClient.ResetConnectionPassword()
+	assert.NoError(suite.T(), err)
+
+	// Cleanup: config set reset password
+	_, err = adminClient.CustomCommand([]string{"CONFIG", "SET", "requirepass", ""})
+	assert.NoError(suite.T(), err)
+}
+
+func (suite *GlideTestSuite) TestUpdateConnectionPasswordCluster_InvalidParameters() {
+	// Create test client
+	testClient := suite.defaultClusterClient()
+	defer testClient.Close()
+
+	// Test empty password
+	_, err := testClient.UpdateConnectionPassword("", true)
+	assert.NotNil(suite.T(), err)
+	assert.IsType(suite.T(), &errors.RequestError{}, err)
+}
+
+func (suite *GlideTestSuite) TestUpdateConnectionPasswordCluster_NoServerAuth() {
+	// Create test client
+	testClient := suite.defaultClusterClient()
+	defer testClient.Close()
+
+	// Validate that we can use the client
+	_, err := testClient.Info()
+	assert.NoError(suite.T(), err)
+
+	// Test immediate re-authentication fails when no server password is set
+	pwd := uuid.NewString()
+	_, err = testClient.UpdateConnectionPassword(pwd, true)
+	assert.NotNil(suite.T(), err)
+	assert.IsType(suite.T(), &errors.RequestError{}, err)
+}
+
+func (suite *GlideTestSuite) TestUpdateConnectionPasswordCluster_LongPassword() {
+	// Create test client
+	testClient := suite.defaultClusterClient()
+	defer testClient.Close()
+
+	// Generate long random password (1000 chars)
+	const letters = "abcdefghijklmnopqrstuvwxyzABCDEFGHIJKLMNOPQRSTUVWXYZ"
+	pwd := make([]byte, 1000)
+	for i := range pwd {
+		pwd[i] = letters[rand.Intn(len(letters))]
+	}
+
+	// Validate that we can use the client
+	_, err := testClient.Info()
+	assert.NoError(suite.T(), err)
+
+	// Test replacing connection password with a long password string
+	_, err = testClient.UpdateConnectionPassword(string(pwd), false)
+	assert.NoError(suite.T(), err)
+}
+
+func (suite *GlideTestSuite) TestUpdateConnectionPasswordCluster_ImmediateAuthWrongPassword() {
+	// Create admin client
+	adminClient := suite.defaultClusterClient()
+	defer adminClient.Close()
+
+	// Create test client
+	testClient := suite.defaultClusterClient()
+	defer testClient.Close()
+
+	pwd := uuid.NewString()
+	notThePwd := uuid.NewString()
+
+	// Validate that we can use the client
+	_, err := testClient.Info()
+	assert.NoError(suite.T(), err)
+
+	// Set the password to something else
+	_, err = adminClient.CustomCommand([]string{"CONFIG", "SET", "requirepass", notThePwd})
+	assert.NoError(suite.T(), err)
+
+	// Test that re-authentication fails when using wrong password
+	_, err = testClient.UpdateConnectionPassword(pwd, true)
+	assert.NotNil(suite.T(), err)
+	assert.IsType(suite.T(), &errors.RequestError{}, err)
+
+	// But using correct password returns OK
+	_, err = testClient.UpdateConnectionPassword(notThePwd, true)
+	assert.NoError(suite.T(), err)
+
+	// Cleanup: Reset password
+	_, err = adminClient.CustomCommand([]string{"CONFIG", "SET", "requirepass", ""})
+	assert.NoError(suite.T(), err)
+}
+
 func (suite *GlideTestSuite) TestConfigRewriteCluster() {
 	client := suite.defaultClusterClient()
 	t := suite.T()
@@ -1029,131 +1152,4 @@
 	assert.Nil(suite.T(), err)
 	assert.Equal(suite.T(), map[string]interface{}{"timeout": "1000"}, resultConfig)
 	suite.verifyOK(client.ConfigRewriteWithOptions(opts))
-=======
-func (suite *GlideTestSuite) TestUpdateConnectionPasswordCluster() {
-	suite.T().Skip("Skipping update connection password cluster test")
-	// Create admin client
-	adminClient := suite.defaultClusterClient()
-	defer adminClient.Close()
-
-	// Create test client
-	testClient := suite.defaultClusterClient()
-	defer testClient.Close()
-
-	// Generate random password
-	pwd := uuid.NewString()
-
-	// Validate that we can use the test client
-	_, err := testClient.Info()
-	assert.NoError(suite.T(), err)
-
-	// Update password without re-authentication
-	_, err = testClient.UpdateConnectionPassword(pwd, false)
-	assert.NoError(suite.T(), err)
-
-	// Verify client still works with old auth
-	_, err = testClient.Info()
-	assert.NoError(suite.T(), err)
-
-	// Update server password and kill all other clients to force reconnection
-	_, err = adminClient.CustomCommand([]string{"CONFIG", "SET", "requirepass", pwd})
-	assert.NoError(suite.T(), err)
-
-	_, err = adminClient.CustomCommand([]string{"CLIENT", "KILL", "TYPE", "NORMAL"})
-	assert.NoError(suite.T(), err)
-
-	// Verify client auto-reconnects with new password
-	_, err = testClient.Info()
-	assert.NoError(suite.T(), err)
-
-	// test reset connection password
-	_, err = testClient.ResetConnectionPassword()
-	assert.NoError(suite.T(), err)
-
-	// Cleanup: config set reset password
-	_, err = adminClient.CustomCommand([]string{"CONFIG", "SET", "requirepass", ""})
-	assert.NoError(suite.T(), err)
-}
-
-func (suite *GlideTestSuite) TestUpdateConnectionPasswordCluster_InvalidParameters() {
-	// Create test client
-	testClient := suite.defaultClusterClient()
-	defer testClient.Close()
-
-	// Test empty password
-	_, err := testClient.UpdateConnectionPassword("", true)
-	assert.NotNil(suite.T(), err)
-	assert.IsType(suite.T(), &errors.RequestError{}, err)
-}
-
-func (suite *GlideTestSuite) TestUpdateConnectionPasswordCluster_NoServerAuth() {
-	// Create test client
-	testClient := suite.defaultClusterClient()
-	defer testClient.Close()
-
-	// Validate that we can use the client
-	_, err := testClient.Info()
-	assert.NoError(suite.T(), err)
-
-	// Test immediate re-authentication fails when no server password is set
-	pwd := uuid.NewString()
-	_, err = testClient.UpdateConnectionPassword(pwd, true)
-	assert.NotNil(suite.T(), err)
-	assert.IsType(suite.T(), &errors.RequestError{}, err)
-}
-
-func (suite *GlideTestSuite) TestUpdateConnectionPasswordCluster_LongPassword() {
-	// Create test client
-	testClient := suite.defaultClusterClient()
-	defer testClient.Close()
-
-	// Generate long random password (1000 chars)
-	const letters = "abcdefghijklmnopqrstuvwxyzABCDEFGHIJKLMNOPQRSTUVWXYZ"
-	pwd := make([]byte, 1000)
-	for i := range pwd {
-		pwd[i] = letters[rand.Intn(len(letters))]
-	}
-
-	// Validate that we can use the client
-	_, err := testClient.Info()
-	assert.NoError(suite.T(), err)
-
-	// Test replacing connection password with a long password string
-	_, err = testClient.UpdateConnectionPassword(string(pwd), false)
-	assert.NoError(suite.T(), err)
-}
-
-func (suite *GlideTestSuite) TestUpdateConnectionPasswordCluster_ImmediateAuthWrongPassword() {
-	// Create admin client
-	adminClient := suite.defaultClusterClient()
-	defer adminClient.Close()
-
-	// Create test client
-	testClient := suite.defaultClusterClient()
-	defer testClient.Close()
-
-	pwd := uuid.NewString()
-	notThePwd := uuid.NewString()
-
-	// Validate that we can use the client
-	_, err := testClient.Info()
-	assert.NoError(suite.T(), err)
-
-	// Set the password to something else
-	_, err = adminClient.CustomCommand([]string{"CONFIG", "SET", "requirepass", notThePwd})
-	assert.NoError(suite.T(), err)
-
-	// Test that re-authentication fails when using wrong password
-	_, err = testClient.UpdateConnectionPassword(pwd, true)
-	assert.NotNil(suite.T(), err)
-	assert.IsType(suite.T(), &errors.RequestError{}, err)
-
-	// But using correct password returns OK
-	_, err = testClient.UpdateConnectionPassword(notThePwd, true)
-	assert.NoError(suite.T(), err)
-
-	// Cleanup: Reset password
-	_, err = adminClient.CustomCommand([]string{"CONFIG", "SET", "requirepass", ""})
-	assert.NoError(suite.T(), err)
->>>>>>> 8300839b
 }