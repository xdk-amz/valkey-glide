// Copyright Valkey GLIDE Project Contributors - SPDX Identifier: Apache-2.0

package integTest

import (
	"fmt"
	"math/rand"
	"strconv"
	"strings"
	"time"

	"github.com/google/uuid"
	"github.com/valkey-io/valkey-glide/go/api"
	"github.com/valkey-io/valkey-glide/go/api/errors"
	"github.com/valkey-io/valkey-glide/go/api/options"

	"github.com/stretchr/testify/assert"
)

func (suite *GlideTestSuite) TestCustomCommandInfo() {
	client := suite.defaultClient()
	result, err := client.CustomCommand([]string{"INFO"})

	assert.Nil(suite.T(), err)
	assert.IsType(suite.T(), "", result)
	strResult := result.(string)
	assert.True(suite.T(), strings.Contains(strResult, "# Stats"))
}

func (suite *GlideTestSuite) TestCustomCommandPing_StringResponse() {
	client := suite.defaultClient()
	result, err := client.CustomCommand([]string{"PING"})

	assert.Nil(suite.T(), err)
	assert.Equal(suite.T(), "PONG", result.(string))
}

func (suite *GlideTestSuite) TestCustomCommandClientInfo() {
	clientName := "TEST_CLIENT_NAME"
	config := api.NewGlideClientConfiguration().
		WithAddress(&suite.standaloneHosts[0]).
		WithClientName(clientName)
	client := suite.client(config)

	result, err := client.CustomCommand([]string{"CLIENT", "INFO"})

	assert.Nil(suite.T(), err)
	assert.IsType(suite.T(), "", result)
	strResult := result.(string)
	assert.True(suite.T(), strings.Contains(strResult, fmt.Sprintf("name=%s", clientName)))
}

func (suite *GlideTestSuite) TestCustomCommandGet_NullResponse() {
	client := suite.defaultClient()
	key := uuid.New().String()
	result, err := client.CustomCommand([]string{"GET", key})

	assert.Nil(suite.T(), err)
	assert.Equal(suite.T(), nil, result)
}

func (suite *GlideTestSuite) TestCustomCommandDel_LongResponse() {
	client := suite.defaultClient()
	key := uuid.New().String()
	suite.verifyOK(client.Set(key, "value"))
	result, err := client.CustomCommand([]string{"DEL", key})

	assert.Nil(suite.T(), err)
	assert.Equal(suite.T(), int64(1), result.(int64))
}

func (suite *GlideTestSuite) TestCustomCommandHExists_BoolResponse() {
	client := suite.defaultClient()
	fields := map[string]string{"field1": "value1"}
	key := uuid.New().String()

	res1, err := client.HSet(key, fields)
	assert.Nil(suite.T(), err)
	assert.Equal(suite.T(), int64(1), res1)

	result, err := client.CustomCommand([]string{"HEXISTS", key, "field1"})

	assert.Nil(suite.T(), err)
	assert.Equal(suite.T(), true, result.(bool))
}

func (suite *GlideTestSuite) TestCustomCommandIncrByFloat_FloatResponse() {
	client := suite.defaultClient()
	key := uuid.New().String()

	result, err := client.CustomCommand([]string{"INCRBYFLOAT", key, fmt.Sprintf("%f", 0.1)})

	assert.Nil(suite.T(), err)
	assert.Equal(suite.T(), float64(0.1), result.(float64))
}

func (suite *GlideTestSuite) TestCustomCommandMGet_ArrayResponse() {
	clientName := "TEST_CLIENT_NAME"
	config := api.NewGlideClientConfiguration().
		WithAddress(&suite.standaloneHosts[0]).
		WithClientName(clientName)
	client := suite.client(config)

	key1 := uuid.New().String()
	key2 := uuid.New().String()
	key3 := uuid.New().String()
	oldValue := uuid.New().String()
	value := uuid.New().String()
	suite.verifyOK(client.Set(key1, oldValue))
	keyValueMap := map[string]string{
		key1: value,
		key2: value,
	}
	suite.verifyOK(client.MSet(keyValueMap))
	keys := []string{key1, key2, key3}
	values := []interface{}{value, value, nil}
	result, err := client.CustomCommand(append([]string{"MGET"}, keys...))

	assert.Nil(suite.T(), err)
	assert.Equal(suite.T(), values, result.([]interface{}))
}

func (suite *GlideTestSuite) TestCustomCommandConfigGet_MapResponse() {
	client := suite.defaultClient()

	if suite.serverVersion < "7.0.0" {
		suite.T().Skip("This feature is added in version 7")
	}
	configMap := map[string]string{"timeout": "1000", "maxmemory": "1GB"}
	suite.verifyOK(client.ConfigSet(configMap))

	result2, err := client.CustomCommand([]string{"CONFIG", "GET", "timeout", "maxmemory"})
	assert.Nil(suite.T(), err)
	assert.Equal(suite.T(), map[string]interface{}{"timeout": "1000", "maxmemory": "1073741824"}, result2)
}

func (suite *GlideTestSuite) TestCustomCommandConfigSMembers_SetResponse() {
	client := suite.defaultClient()
	key := uuid.NewString()
	members := []string{"member1", "member2", "member3"}

	res1, err := client.SAdd(key, members)
	assert.Nil(suite.T(), err)
	assert.Equal(suite.T(), int64(3), res1)

	result2, err := client.CustomCommand([]string{"SMEMBERS", key})
	assert.Nil(suite.T(), err)
	assert.Equal(suite.T(), map[string]struct{}{"member1": {}, "member2": {}, "member3": {}}, result2)
}

func (suite *GlideTestSuite) TestCustomCommand_invalidCommand() {
	client := suite.defaultClient()
	result, err := client.CustomCommand([]string{"pewpew"})

	assert.Nil(suite.T(), result)
	assert.NotNil(suite.T(), err)
	assert.IsType(suite.T(), &errors.RequestError{}, err)
}

func (suite *GlideTestSuite) TestCustomCommand_invalidArgs() {
	client := suite.defaultClient()
	result, err := client.CustomCommand([]string{"ping", "pang", "pong"})

	assert.Nil(suite.T(), result)
	assert.NotNil(suite.T(), err)
	assert.IsType(suite.T(), &errors.RequestError{}, err)
}

func (suite *GlideTestSuite) TestCustomCommand_closedClient() {
	client := suite.defaultClient()
	client.Close()

	result, err := client.CustomCommand([]string{"ping"})

	assert.Nil(suite.T(), result)
	assert.NotNil(suite.T(), err)
	assert.IsType(suite.T(), &errors.ClosingError{}, err)
}

func (suite *GlideTestSuite) TestConfigSetAndGet_multipleArgs() {
	client := suite.defaultClient()

	if suite.serverVersion < "7.0.0" {
		suite.T().Skip("This feature is added in version 7")
	}
	configMap := map[string]string{"timeout": "1000", "maxmemory": "1GB"}
	resultConfigMap := map[string]string{"timeout": "1000", "maxmemory": "1073741824"}
	suite.verifyOK(client.ConfigSet(configMap))

	result2, err := client.ConfigGet([]string{"timeout", "maxmemory"})
	assert.Nil(suite.T(), err)
	assert.Equal(suite.T(), resultConfigMap, result2)
}

func (suite *GlideTestSuite) TestConfigSetAndGet_noArgs() {
	client := suite.defaultClient()

	configMap := map[string]string{}

	_, err := client.ConfigSet(configMap)
	assert.NotNil(suite.T(), err)
	assert.IsType(suite.T(), &errors.RequestError{}, err)

	result2, err := client.ConfigGet([]string{})
	assert.Nil(suite.T(), result2)
	assert.NotNil(suite.T(), err)
	assert.IsType(suite.T(), &errors.RequestError{}, err)
}

func (suite *GlideTestSuite) TestConfigSetAndGet_invalidArgs() {
	client := suite.defaultClient()

	configMap := map[string]string{"time": "1000"}

	_, err := client.ConfigSet(configMap)
	assert.NotNil(suite.T(), err)
	assert.IsType(suite.T(), &errors.RequestError{}, err)

	result2, err := client.ConfigGet([]string{"time"})
	assert.Equal(suite.T(), map[string]string{}, result2)
	assert.Nil(suite.T(), err)
}

func (suite *GlideTestSuite) TestSelect_WithValidIndex() {
	client := suite.defaultClient()
	index := int64(1)
	suite.verifyOK(client.Select(index))

	key := uuid.New().String()
	value := uuid.New().String()
	suite.verifyOK(client.Set(key, value))

	res, err := client.Get(key)
	assert.Nil(suite.T(), err)
	assert.Equal(suite.T(), value, res.Value())
}

func (suite *GlideTestSuite) TestSelect_InvalidIndex_OutOfBounds() {
	client := suite.defaultClient()

	result, err := client.Select(-1)
	assert.NotNil(suite.T(), err)
	assert.Equal(suite.T(), "", result)

	result, err = client.Select(1000)
	assert.NotNil(suite.T(), err)
	assert.Equal(suite.T(), "", result)
}

func (suite *GlideTestSuite) TestSelect_SwitchBetweenDatabases() {
	client := suite.defaultClient()

	key1 := uuid.New().String()
	value1 := uuid.New().String()
	suite.verifyOK(client.Select(0))
	suite.verifyOK(client.Set(key1, value1))

	key2 := uuid.New().String()
	value2 := uuid.New().String()
	suite.verifyOK(client.Select(1))
	suite.verifyOK(client.Set(key2, value2))

	result, err := client.Get(key1)
	assert.Nil(suite.T(), err)
	assert.Equal(suite.T(), "", result.Value())

	suite.verifyOK(client.Select(0))
	result, err = client.Get(key2)
	assert.Nil(suite.T(), err)
	assert.Equal(suite.T(), "", result.Value())

	suite.verifyOK(client.Select(1))
	result, err = client.Get(key2)
	assert.Nil(suite.T(), err)
	assert.Equal(suite.T(), value2, result.Value())
}

func (suite *GlideTestSuite) TestSortReadOnlyWithOptions_ExternalWeights() {
	client := suite.defaultClient()
	if suite.serverVersion < "7.0.0" {
		suite.T().Skip("This feature is added in version 7")
	}
	key := uuid.New().String()
	client.LPush(key, []string{"item1", "item2", "item3"})

	client.Set("weight_item1", "3")
	client.Set("weight_item2", "1")
	client.Set("weight_item3", "2")

	options := options.NewSortOptions().
		SetByPattern("weight_*").
		SetOrderBy(options.ASC).
		SetIsAlpha(false)

	sortResult, err := client.SortReadOnlyWithOptions(key, *options)

	assert.Nil(suite.T(), err)
	resultList := []api.Result[string]{
		api.CreateStringResult("item2"),
		api.CreateStringResult("item3"),
		api.CreateStringResult("item1"),
	}
	assert.Equal(suite.T(), resultList, sortResult)
}

func (suite *GlideTestSuite) TestSortReadOnlyWithOptions_GetPatterns() {
	client := suite.defaultClient()
	if suite.serverVersion < "7.0.0" {
		suite.T().Skip("This feature is added in version 7")
	}
	key := uuid.New().String()
	client.LPush(key, []string{"item1", "item2", "item3"})

	client.Set("object_item1", "Object_1")
	client.Set("object_item2", "Object_2")
	client.Set("object_item3", "Object_3")

	options := options.NewSortOptions().
		SetByPattern("weight_*").
		SetOrderBy(options.ASC).
		SetIsAlpha(false).
		AddGetPattern("object_*")

	sortResult, err := client.SortReadOnlyWithOptions(key, *options)

	assert.Nil(suite.T(), err)

	resultList := []api.Result[string]{
		api.CreateStringResult("Object_2"),
		api.CreateStringResult("Object_3"),
		api.CreateStringResult("Object_1"),
	}

	assert.Equal(suite.T(), resultList, sortResult)
}

func (suite *GlideTestSuite) TestSortReadOnlyWithOptions_SuccessfulSortByWeightAndGet() {
	client := suite.defaultClient()
	if suite.serverVersion < "7.0.0" {
		suite.T().Skip("This feature is added in version 7")
	}
	key := uuid.New().String()
	client.LPush(key, []string{"item1", "item2", "item3"})

	client.Set("weight_item1", "10")
	client.Set("weight_item2", "5")
	client.Set("weight_item3", "15")

	client.Set("object_item1", "Object 1")
	client.Set("object_item2", "Object 2")
	client.Set("object_item3", "Object 3")

	options := options.NewSortOptions().
		SetOrderBy(options.ASC).
		SetIsAlpha(false).
		SetByPattern("weight_*").
		AddGetPattern("object_*").
		AddGetPattern("#")

	sortResult, err := client.SortReadOnlyWithOptions(key, *options)

	assert.Nil(suite.T(), err)

	resultList := []api.Result[string]{
		api.CreateStringResult("Object 2"),
		api.CreateStringResult("item2"),
		api.CreateStringResult("Object 1"),
		api.CreateStringResult("item1"),
		api.CreateStringResult("Object 3"),
		api.CreateStringResult("item3"),
	}

	assert.Equal(suite.T(), resultList, sortResult)

	objectItem2, err := client.Get("object_item2")
	assert.Nil(suite.T(), err)
	assert.Equal(suite.T(), "Object 2", objectItem2.Value())

	objectItem1, err := client.Get("object_item1")
	assert.Nil(suite.T(), err)
	assert.Equal(suite.T(), "Object 1", objectItem1.Value())

	objectItem3, err := client.Get("object_item3")
	assert.Nil(suite.T(), err)
	assert.Equal(suite.T(), "Object 3", objectItem3.Value())

	assert.Equal(suite.T(), "item2", sortResult[1].Value())
	assert.Equal(suite.T(), "item1", sortResult[3].Value())
	assert.Equal(suite.T(), "item3", sortResult[5].Value())
}

func (suite *GlideTestSuite) TestInfoStandalone() {
	DEFAULT_INFO_SECTIONS := []string{
		"Server",
		"Clients",
		"Memory",
		"Persistence",
		"Stats",
		"Replication",
		"CPU",
		"Modules",
		"Errorstats",
		"Cluster",
		"Keyspace",
	}

	client := suite.defaultClient()
	t := suite.T()

	// info without options
	info, err := client.Info()
	assert.NoError(t, err)
	for _, section := range DEFAULT_INFO_SECTIONS {
		assert.Contains(t, info, "# "+section, "Section "+section+" is missing")
	}

	// info with option or with multiple options
	sections := []options.Section{options.Cpu}
	if suite.serverVersion >= "7.0.0" {
		sections = append(sections, options.Memory)
	}
	info, err = client.InfoWithOptions(options.InfoOptions{Sections: sections})
	assert.NoError(t, err)
	for _, section := range sections {
		assert.Contains(t, strings.ToLower(info), strings.ToLower("# "+string(section)), "Section "+section+" is missing")
	}
}

func (suite *GlideTestSuite) TestDBSize() {
	client := suite.defaultClient()
	result, err := client.DBSize()
	assert.Nil(suite.T(), err)
	assert.Greater(suite.T(), result, int64(0))
}

func (suite *GlideTestSuite) TestPing_NoArgument() {
	client := suite.defaultClient()

	result, err := client.Ping()
	assert.Nil(suite.T(), err)
	assert.Equal(suite.T(), "PONG", result)
}

func (suite *GlideTestSuite) TestEcho() {
	client := suite.defaultClient()
	// Test 1: Check if Echo command return the message
	value := "Hello world"
	t := suite.T()
	resultEcho, err := client.Echo(value)
	assert.Nil(t, err)
	assert.Equal(t, value, resultEcho.Value())
}

func (suite *GlideTestSuite) TestPing_ClosedClient() {
	client := suite.defaultClient()
	client.Close()

	result, err := client.Ping()

	assert.NotNil(suite.T(), err)
	assert.Equal(suite.T(), "", result)
	assert.IsType(suite.T(), &errors.ClosingError{}, err)
}

func (suite *GlideTestSuite) TestPingWithOptions_WithMessage() {
	client := suite.defaultClient()
	options := options.PingOptions{
		Message: "hello",
	}

	result, err := client.PingWithOptions(options)
	assert.Nil(suite.T(), err)
	assert.Equal(suite.T(), "hello", result)
}

func (suite *GlideTestSuite) TestPingWithOptions_ClosedClient() {
	client := suite.defaultClient()
	client.Close()

	options := options.PingOptions{
		Message: "hello",
	}

	result, err := client.PingWithOptions(options)
	assert.NotNil(suite.T(), err)
	assert.Equal(suite.T(), "", result)
	assert.IsType(suite.T(), &errors.ClosingError{}, err)
}

func (suite *GlideTestSuite) TestTime_Success() {
	client := suite.defaultClient()
	results, err := client.Time()

	assert.Nil(suite.T(), err)
	assert.Len(suite.T(), results, 2)

	now := time.Now().Unix() - 1

	timestamp, err := strconv.ParseInt(results[0], 10, 64)
	assert.Nil(suite.T(), err)
	assert.Greater(suite.T(), timestamp, now)

	microseconds, err := strconv.ParseInt(results[1], 10, 64)
	assert.Nil(suite.T(), err)
	assert.Less(suite.T(), microseconds, int64(1000000))
}

func (suite *GlideTestSuite) TestTime_Error() {
	client := suite.defaultClient()

	// Disconnect the client or simulate an error condition
	client.Close()

	results, err := client.Time()

	assert.NotNil(suite.T(), err)
	assert.Nil(suite.T(), results)
	assert.IsType(suite.T(), &errors.ClosingError{}, err)
}

func (suite *GlideTestSuite) TestFlushAll() {
	client := suite.defaultClient()
	key1 := uuid.New().String()
	key2 := uuid.New().String()

	_, err := client.Set(key1, "value1")
	assert.Nil(suite.T(), err)
	_, err = client.Set(key2, "value2")
	assert.Nil(suite.T(), err)

	result, err := client.Get(key1)
	assert.Nil(suite.T(), err)
	assert.Equal(suite.T(), "value1", result.Value())

	response, err := client.FlushAll()
	assert.Nil(suite.T(), err)
	assert.Equal(suite.T(), "OK", response)

	result, err = client.Get(key1)
	assert.Nil(suite.T(), err)
	assert.Empty(suite.T(), result.Value())
}

func (suite *GlideTestSuite) TestFlushAll_Sync() {
	client := suite.defaultClient()
	key1 := uuid.New().String()
	key2 := uuid.New().String()

	_, err := client.Set(key1, "value1")
	assert.Nil(suite.T(), err)
	_, err = client.Set(key2, "value2")
	assert.Nil(suite.T(), err)

	result, err := client.Get(key1)
	assert.Nil(suite.T(), err)
	assert.Equal(suite.T(), "value1", result.Value())

	response, err := client.FlushAllWithOptions(options.SYNC)
	assert.Nil(suite.T(), err)
	assert.Equal(suite.T(), "OK", response)

	result, err = client.Get(key1)
	assert.Nil(suite.T(), err)
	assert.Empty(suite.T(), result.Value())
}

func (suite *GlideTestSuite) TestFlushAll_Async() {
	client := suite.defaultClient()
	key1 := uuid.New().String()
	key2 := uuid.New().String()

	_, err := client.Set(key1, "value1")
	assert.Nil(suite.T(), err)
	_, err = client.Set(key2, "value2")
	assert.Nil(suite.T(), err)

	response, err := client.FlushAllWithOptions(options.ASYNC)
	assert.Nil(suite.T(), err)
	assert.Equal(suite.T(), "OK", response)

	result, err := client.Get(key1)
	assert.Nil(suite.T(), err)
	assert.Empty(suite.T(), result.Value())
}

func (suite *GlideTestSuite) TestFlushAll_ClosedClient() {
	client := suite.defaultClient()
	client.Close()

	response, err := client.FlushAllWithOptions(options.SYNC)
	assert.NotNil(suite.T(), err)
	assert.Equal(suite.T(), "", response)
	assert.IsType(suite.T(), &errors.ClosingError{}, err)
}

func (suite *GlideTestSuite) TestFlushAll_MultipleFlush() {
	client := suite.defaultClient()
	key1 := uuid.New().String()

	response, err := client.FlushAllWithOptions(options.SYNC)
	assert.Nil(suite.T(), err)
	assert.Equal(suite.T(), "OK", response)

	_, err = client.Set(key1, "value1")
	assert.Nil(suite.T(), err)

	response, err = client.FlushAllWithOptions(options.ASYNC)
	assert.Nil(suite.T(), err)
	assert.Equal(suite.T(), "OK", response)

	result, err := client.Get(key1)
	assert.Nil(suite.T(), err)
	assert.Empty(suite.T(), result.Value())
}

func (suite *GlideTestSuite) TestFlushDB() {
	client := suite.defaultClient()
	key1 := uuid.New().String()
	key2 := uuid.New().String()

	_, err := client.Set(key1, "value1")
	assert.Nil(suite.T(), err)
	_, err = client.Set(key2, "value2")
	assert.Nil(suite.T(), err)

	result, err := client.Get(key1)
	assert.Nil(suite.T(), err)
	assert.Equal(suite.T(), "value1", result.Value())

	response, err := client.FlushDB()
	assert.Nil(suite.T(), err)
	assert.Equal(suite.T(), "OK", response)

	result, err = client.Get(key1)
	assert.Nil(suite.T(), err)
	assert.Empty(suite.T(), result.Value())
}

func (suite *GlideTestSuite) TestFlushDBWithOptions_SYNC() {
	client := suite.defaultClient()

	key := uuid.New().String()
	_, err := client.Set(key, "value1")
	assert.NoError(suite.T(), err)

	result, err := client.FlushDBWithOptions(options.SYNC)
	assert.NoError(suite.T(), err)
	assert.NotEmpty(suite.T(), result)

	val, err := client.Get(key)
	assert.NoError(suite.T(), err)
	assert.Empty(suite.T(), val.Value())
}

func (suite *GlideTestSuite) TestFlushDBWithOptions_ASYNC() {
	client := suite.defaultClient()

	key := uuid.New().String()
	_, err := client.Set(key, "value1")
	assert.NoError(suite.T(), err)

	result, err := client.FlushDBWithOptions(options.ASYNC)
	assert.NoError(suite.T(), err)
	assert.NotEmpty(suite.T(), result)

	val, err := client.Get(key)
	assert.NoError(suite.T(), err)
	assert.Empty(suite.T(), val.Value())
}

func (suite *GlideTestSuite) TestFlushDBWithOptions_MultipleKeys() {
	client := suite.defaultClient()

	key1 := uuid.New().String()
	key2 := uuid.New().String()

	_, err := client.Set(key1, "value1")
	assert.NoError(suite.T(), err)
	_, err = client.Set(key2, "value2")
	assert.NoError(suite.T(), err)

	result, err := client.FlushDBWithOptions(options.SYNC)
	assert.NoError(suite.T(), err)
	assert.NotEmpty(suite.T(), result)

	val1, err := client.Get(key1)
	assert.NoError(suite.T(), err)
	assert.Empty(suite.T(), val1.Value())

	val2, err := client.Get(key2)
	assert.NoError(suite.T(), err)
	assert.Empty(suite.T(), val2.Value())
}

func (suite *GlideTestSuite) TestFlushDBWithOptions_ClosedClient() {
	client := suite.defaultClient()

	client.Close()

	result, err := client.FlushDBWithOptions(options.SYNC)
	assert.NotNil(suite.T(), err)
	assert.Equal(suite.T(), "", result)
	assert.IsType(suite.T(), &errors.ClosingError{}, err)
}

<<<<<<< HEAD
func (suite *GlideTestSuite) TestLastSave() {
	client := suite.defaultClient()
	t := suite.T()
	result, err := client.LastSave()
	assert.Nil(t, err)
	assert.Greater(t, result, int64(0))
=======
func (suite *GlideTestSuite) TestUpdateConnectionPasswordAuthNonValidPass() {
	// Create test client
	testClient := suite.defaultClient()
	defer testClient.Close()

	// Test empty password
	_, err := testClient.UpdateConnectionPassword("", true)
	assert.NotNil(suite.T(), err)
	assert.IsType(suite.T(), &errors.RequestError{}, err)

	// Test with no password parameter
	_, err = testClient.UpdateConnectionPassword("", true)
	assert.NotNil(suite.T(), err)
	assert.IsType(suite.T(), &errors.RequestError{}, err)
}

func (suite *GlideTestSuite) TestUpdateConnectionPassword_NoServerAuth() {
	// Create test client
	testClient := suite.defaultClient()
	defer testClient.Close()

	// Validate that we can use the client
	_, err := testClient.Info()
	assert.Nil(suite.T(), err)

	// Test immediate re-authentication fails when no server password is set
	pwd := uuid.NewString()
	_, err = testClient.UpdateConnectionPassword(pwd, true)
	assert.NotNil(suite.T(), err)
	assert.IsType(suite.T(), &errors.RequestError{}, err)
}

func (suite *GlideTestSuite) TestUpdateConnectionPassword_LongPassword() {
	// Create test client
	testClient := suite.defaultClient()
	defer testClient.Close()

	// Generate long random password (1000 chars)
	const letters = "abcdefghijklmnopqrstuvwxyzABCDEFGHIJKLMNOPQRSTUVWXYZ"
	pwd := make([]byte, 1000)
	for i := range pwd {
		pwd[i] = letters[rand.Intn(len(letters))]
	}

	// Validate that we can use the client
	_, err := testClient.Info()
	assert.NoError(suite.T(), err)

	// Test replacing connection password with a long password string
	_, err = testClient.UpdateConnectionPassword(string(pwd), false)
	assert.NoError(suite.T(), err)
}

func (suite *GlideTestSuite) TestUpdateConnectionPassword_ImmediateAuthWrongPassword() {
	// Create admin client
	adminClient := suite.defaultClient()
	defer adminClient.Close()

	// Create test client
	testClient := suite.defaultClient()
	defer testClient.Close()

	pwd := uuid.NewString()
	notThePwd := uuid.NewString()

	// Validate that we can use the client
	_, err := testClient.Info()
	assert.Nil(suite.T(), err)

	// Set the password to something else
	_, err = adminClient.ConfigSet(map[string]string{"requirepass": notThePwd})
	assert.Nil(suite.T(), err)

	// Test that re-authentication fails when using wrong password
	_, err = testClient.UpdateConnectionPassword(pwd, true)
	assert.NotNil(suite.T(), err)
	assert.IsType(suite.T(), &errors.RequestError{}, err)

	// But using correct password returns OK
	_, err = testClient.UpdateConnectionPassword(notThePwd, true)
	assert.NoError(suite.T(), err)

	// Cleanup: Reset password
	_, err = adminClient.ConfigSet(map[string]string{"requirepass": ""})
	assert.NoError(suite.T(), err)
>>>>>>> e989a03d
}<|MERGE_RESOLUTION|>--- conflicted
+++ resolved
@@ -703,14 +703,6 @@
 	assert.IsType(suite.T(), &errors.ClosingError{}, err)
 }
 
-<<<<<<< HEAD
-func (suite *GlideTestSuite) TestLastSave() {
-	client := suite.defaultClient()
-	t := suite.T()
-	result, err := client.LastSave()
-	assert.Nil(t, err)
-	assert.Greater(t, result, int64(0))
-=======
 func (suite *GlideTestSuite) TestUpdateConnectionPasswordAuthNonValidPass() {
 	// Create test client
 	testClient := suite.defaultClient()
@@ -796,5 +788,12 @@
 	// Cleanup: Reset password
 	_, err = adminClient.ConfigSet(map[string]string{"requirepass": ""})
 	assert.NoError(suite.T(), err)
->>>>>>> e989a03d
+}
+
+func (suite *GlideTestSuite) TestLastSave() {
+	client := suite.defaultClient()
+	t := suite.T()
+	result, err := client.LastSave()
+	assert.Nil(t, err)
+	assert.Greater(t, result, int64(0))
 }