// Copyright Valkey GLIDE Project Contributors - SPDX Identifier: Apache-2.0

package integTest

import (
	"fmt"
	"math/rand"
	"strconv"
	"strings"
	"time"

	"github.com/google/uuid"
	"github.com/valkey-io/valkey-glide/go/api"
	"github.com/valkey-io/valkey-glide/go/api/errors"
	"github.com/valkey-io/valkey-glide/go/api/options"

	"github.com/stretchr/testify/assert"
)

func (suite *GlideTestSuite) TestCustomCommandInfo() {
	client := suite.defaultClient()
	result, err := client.CustomCommand([]string{"INFO"})

	assert.Nil(suite.T(), err)
	assert.IsType(suite.T(), "", result)
	strResult := result.(string)
	assert.True(suite.T(), strings.Contains(strResult, "# Stats"))
}

func (suite *GlideTestSuite) TestCustomCommandPing_StringResponse() {
	client := suite.defaultClient()
	result, err := client.CustomCommand([]string{"PING"})

	assert.Nil(suite.T(), err)
	assert.Equal(suite.T(), "PONG", result.(string))
}

func (suite *GlideTestSuite) TestCustomCommandClientInfo() {
	clientName := "TEST_CLIENT_NAME"
	config := api.NewGlideClientConfiguration().
		WithAddress(&suite.standaloneHosts[0]).
		WithClientName(clientName)
	client := suite.client(config)

	result, err := client.CustomCommand([]string{"CLIENT", "INFO"})

	assert.Nil(suite.T(), err)
	assert.IsType(suite.T(), "", result)
	strResult := result.(string)
	assert.True(suite.T(), strings.Contains(strResult, fmt.Sprintf("name=%s", clientName)))
}

func (suite *GlideTestSuite) TestCustomCommandGet_NullResponse() {
	client := suite.defaultClient()
	key := uuid.New().String()
	result, err := client.CustomCommand([]string{"GET", key})

	assert.Nil(suite.T(), err)
	assert.Equal(suite.T(), nil, result)
}

func (suite *GlideTestSuite) TestCustomCommandDel_LongResponse() {
	client := suite.defaultClient()
	key := uuid.New().String()
	suite.verifyOK(client.Set(key, "value"))
	result, err := client.CustomCommand([]string{"DEL", key})

	assert.Nil(suite.T(), err)
	assert.Equal(suite.T(), int64(1), result.(int64))
}

func (suite *GlideTestSuite) TestCustomCommandHExists_BoolResponse() {
	client := suite.defaultClient()
	fields := map[string]string{"field1": "value1"}
	key := uuid.New().String()

	res1, err := client.HSet(key, fields)
	assert.Nil(suite.T(), err)
	assert.Equal(suite.T(), int64(1), res1)

	result, err := client.CustomCommand([]string{"HEXISTS", key, "field1"})

	assert.Nil(suite.T(), err)
	assert.Equal(suite.T(), true, result.(bool))
}

func (suite *GlideTestSuite) TestCustomCommandIncrByFloat_FloatResponse() {
	client := suite.defaultClient()
	key := uuid.New().String()

	result, err := client.CustomCommand([]string{"INCRBYFLOAT", key, fmt.Sprintf("%f", 0.1)})

	assert.Nil(suite.T(), err)
	assert.Equal(suite.T(), float64(0.1), result.(float64))
}

func (suite *GlideTestSuite) TestCustomCommandMGet_ArrayResponse() {
	clientName := "TEST_CLIENT_NAME"
	config := api.NewGlideClientConfiguration().
		WithAddress(&suite.standaloneHosts[0]).
		WithClientName(clientName)
	client := suite.client(config)

	key1 := uuid.New().String()
	key2 := uuid.New().String()
	key3 := uuid.New().String()
	oldValue := uuid.New().String()
	value := uuid.New().String()
	suite.verifyOK(client.Set(key1, oldValue))
	keyValueMap := map[string]string{
		key1: value,
		key2: value,
	}
	suite.verifyOK(client.MSet(keyValueMap))
	keys := []string{key1, key2, key3}
	values := []interface{}{value, value, nil}
	result, err := client.CustomCommand(append([]string{"MGET"}, keys...))

	assert.Nil(suite.T(), err)
	assert.Equal(suite.T(), values, result.([]interface{}))
}

func (suite *GlideTestSuite) TestCustomCommandConfigGet_MapResponse() {
	client := suite.defaultClient()

	if suite.serverVersion < "7.0.0" {
		suite.T().Skip("This feature is added in version 7")
	}
	configMap := map[string]string{"timeout": "1000", "maxmemory": "1GB"}
	suite.verifyOK(client.ConfigSet(configMap))

	result2, err := client.CustomCommand([]string{"CONFIG", "GET", "timeout", "maxmemory"})
	assert.Nil(suite.T(), err)
	assert.Equal(suite.T(), map[string]interface{}{"timeout": "1000", "maxmemory": "1073741824"}, result2)
}

func (suite *GlideTestSuite) TestCustomCommandConfigSMembers_SetResponse() {
	client := suite.defaultClient()
	key := uuid.NewString()
	members := []string{"member1", "member2", "member3"}

	res1, err := client.SAdd(key, members)
	assert.Nil(suite.T(), err)
	assert.Equal(suite.T(), int64(3), res1)

	result2, err := client.CustomCommand([]string{"SMEMBERS", key})
	assert.Nil(suite.T(), err)
	assert.Equal(suite.T(), map[string]struct{}{"member1": {}, "member2": {}, "member3": {}}, result2)
}

func (suite *GlideTestSuite) TestCustomCommand_invalidCommand() {
	client := suite.defaultClient()
	result, err := client.CustomCommand([]string{"pewpew"})

	assert.Nil(suite.T(), result)
	assert.NotNil(suite.T(), err)
	assert.IsType(suite.T(), &errors.RequestError{}, err)
}

func (suite *GlideTestSuite) TestCustomCommand_invalidArgs() {
	client := suite.defaultClient()
	result, err := client.CustomCommand([]string{"ping", "pang", "pong"})

	assert.Nil(suite.T(), result)
	assert.NotNil(suite.T(), err)
	assert.IsType(suite.T(), &errors.RequestError{}, err)
}

func (suite *GlideTestSuite) TestCustomCommand_closedClient() {
	client := suite.defaultClient()
	client.Close()

	result, err := client.CustomCommand([]string{"ping"})

	assert.Nil(suite.T(), result)
	assert.NotNil(suite.T(), err)
	assert.IsType(suite.T(), &errors.ClosingError{}, err)
}

func (suite *GlideTestSuite) TestConfigSetAndGet_multipleArgs() {
	client := suite.defaultClient()

	if suite.serverVersion < "7.0.0" {
		suite.T().Skip("This feature is added in version 7")
	}
	configMap := map[string]string{"timeout": "1000", "maxmemory": "1GB"}
	resultConfigMap := map[string]string{"timeout": "1000", "maxmemory": "1073741824"}
	suite.verifyOK(client.ConfigSet(configMap))

	result2, err := client.ConfigGet([]string{"timeout", "maxmemory"})
	assert.Nil(suite.T(), err)
	assert.Equal(suite.T(), resultConfigMap, result2)
}

func (suite *GlideTestSuite) TestConfigSetAndGet_noArgs() {
	client := suite.defaultClient()

	configMap := map[string]string{}

	_, err := client.ConfigSet(configMap)
	assert.NotNil(suite.T(), err)
	assert.IsType(suite.T(), &errors.RequestError{}, err)

	result2, err := client.ConfigGet([]string{})
	assert.Nil(suite.T(), result2)
	assert.NotNil(suite.T(), err)
	assert.IsType(suite.T(), &errors.RequestError{}, err)
}

func (suite *GlideTestSuite) TestConfigSetAndGet_invalidArgs() {
	client := suite.defaultClient()

	configMap := map[string]string{"time": "1000"}

	_, err := client.ConfigSet(configMap)
	assert.NotNil(suite.T(), err)
	assert.IsType(suite.T(), &errors.RequestError{}, err)

	result2, err := client.ConfigGet([]string{"time"})
	assert.Equal(suite.T(), map[string]string{}, result2)
	assert.Nil(suite.T(), err)
}

func (suite *GlideTestSuite) TestSelect_WithValidIndex() {
	client := suite.defaultClient()
	index := int64(1)
	suite.verifyOK(client.Select(index))

	key := uuid.New().String()
	value := uuid.New().String()
	suite.verifyOK(client.Set(key, value))

	res, err := client.Get(key)
	assert.Nil(suite.T(), err)
	assert.Equal(suite.T(), value, res.Value())
}

func (suite *GlideTestSuite) TestSelect_InvalidIndex_OutOfBounds() {
	client := suite.defaultClient()

	result, err := client.Select(-1)
	assert.NotNil(suite.T(), err)
	assert.Equal(suite.T(), "", result)

	result, err = client.Select(1000)
	assert.NotNil(suite.T(), err)
	assert.Equal(suite.T(), "", result)
}

func (suite *GlideTestSuite) TestSelect_SwitchBetweenDatabases() {
	client := suite.defaultClient()

	key1 := uuid.New().String()
	value1 := uuid.New().String()
	suite.verifyOK(client.Select(0))
	suite.verifyOK(client.Set(key1, value1))

	key2 := uuid.New().String()
	value2 := uuid.New().String()
	suite.verifyOK(client.Select(1))
	suite.verifyOK(client.Set(key2, value2))

	result, err := client.Get(key1)
	assert.Nil(suite.T(), err)
	assert.Equal(suite.T(), "", result.Value())

	suite.verifyOK(client.Select(0))
	result, err = client.Get(key2)
	assert.Nil(suite.T(), err)
	assert.Equal(suite.T(), "", result.Value())

	suite.verifyOK(client.Select(1))
	result, err = client.Get(key2)
	assert.Nil(suite.T(), err)
	assert.Equal(suite.T(), value2, result.Value())
}

func (suite *GlideTestSuite) TestSortReadOnlyWithOptions_ExternalWeights() {
	client := suite.defaultClient()
	if suite.serverVersion < "7.0.0" {
		suite.T().Skip("This feature is added in version 7")
	}
	key := uuid.New().String()
	client.LPush(key, []string{"item1", "item2", "item3"})

	client.Set("weight_item1", "3")
	client.Set("weight_item2", "1")
	client.Set("weight_item3", "2")

	options := options.NewSortOptions().
		SetByPattern("weight_*").
		SetOrderBy(options.ASC).
		SetIsAlpha(false)

	sortResult, err := client.SortReadOnlyWithOptions(key, *options)

	assert.Nil(suite.T(), err)
	resultList := []api.Result[string]{
		api.CreateStringResult("item2"),
		api.CreateStringResult("item3"),
		api.CreateStringResult("item1"),
	}
	assert.Equal(suite.T(), resultList, sortResult)
}

func (suite *GlideTestSuite) TestSortReadOnlyWithOptions_GetPatterns() {
	client := suite.defaultClient()
	if suite.serverVersion < "7.0.0" {
		suite.T().Skip("This feature is added in version 7")
	}
	key := uuid.New().String()
	client.LPush(key, []string{"item1", "item2", "item3"})

	client.Set("object_item1", "Object_1")
	client.Set("object_item2", "Object_2")
	client.Set("object_item3", "Object_3")

	options := options.NewSortOptions().
		SetByPattern("weight_*").
		SetOrderBy(options.ASC).
		SetIsAlpha(false).
		AddGetPattern("object_*")

	sortResult, err := client.SortReadOnlyWithOptions(key, *options)

	assert.Nil(suite.T(), err)

	resultList := []api.Result[string]{
		api.CreateStringResult("Object_2"),
		api.CreateStringResult("Object_3"),
		api.CreateStringResult("Object_1"),
	}

	assert.Equal(suite.T(), resultList, sortResult)
}

func (suite *GlideTestSuite) TestSortReadOnlyWithOptions_SuccessfulSortByWeightAndGet() {
	client := suite.defaultClient()
	if suite.serverVersion < "7.0.0" {
		suite.T().Skip("This feature is added in version 7")
	}
	key := uuid.New().String()
	client.LPush(key, []string{"item1", "item2", "item3"})

	client.Set("weight_item1", "10")
	client.Set("weight_item2", "5")
	client.Set("weight_item3", "15")

	client.Set("object_item1", "Object 1")
	client.Set("object_item2", "Object 2")
	client.Set("object_item3", "Object 3")

	options := options.NewSortOptions().
		SetOrderBy(options.ASC).
		SetIsAlpha(false).
		SetByPattern("weight_*").
		AddGetPattern("object_*").
		AddGetPattern("#")

	sortResult, err := client.SortReadOnlyWithOptions(key, *options)

	assert.Nil(suite.T(), err)

	resultList := []api.Result[string]{
		api.CreateStringResult("Object 2"),
		api.CreateStringResult("item2"),
		api.CreateStringResult("Object 1"),
		api.CreateStringResult("item1"),
		api.CreateStringResult("Object 3"),
		api.CreateStringResult("item3"),
	}

	assert.Equal(suite.T(), resultList, sortResult)

	objectItem2, err := client.Get("object_item2")
	assert.Nil(suite.T(), err)
	assert.Equal(suite.T(), "Object 2", objectItem2.Value())

	objectItem1, err := client.Get("object_item1")
	assert.Nil(suite.T(), err)
	assert.Equal(suite.T(), "Object 1", objectItem1.Value())

	objectItem3, err := client.Get("object_item3")
	assert.Nil(suite.T(), err)
	assert.Equal(suite.T(), "Object 3", objectItem3.Value())

	assert.Equal(suite.T(), "item2", sortResult[1].Value())
	assert.Equal(suite.T(), "item1", sortResult[3].Value())
	assert.Equal(suite.T(), "item3", sortResult[5].Value())
}

func (suite *GlideTestSuite) TestInfoStandalone() {
	DEFAULT_INFO_SECTIONS := []string{
		"Server",
		"Clients",
		"Memory",
		"Persistence",
		"Stats",
		"Replication",
		"CPU",
		"Modules",
		"Errorstats",
		"Cluster",
		"Keyspace",
	}

	client := suite.defaultClient()
	t := suite.T()

	// info without options
	info, err := client.Info()
	assert.NoError(t, err)
	for _, section := range DEFAULT_INFO_SECTIONS {
		assert.Contains(t, info, "# "+section, "Section "+section+" is missing")
	}

	// info with option or with multiple options
	sections := []options.Section{options.Cpu}
	if suite.serverVersion >= "7.0.0" {
		sections = append(sections, options.Memory)
	}
	info, err = client.InfoWithOptions(options.InfoOptions{Sections: sections})
	assert.NoError(t, err)
	for _, section := range sections {
		assert.Contains(t, strings.ToLower(info), strings.ToLower("# "+string(section)), "Section "+section+" is missing")
	}
}

func (suite *GlideTestSuite) TestDBSize() {
	client := suite.defaultClient()
	result, err := client.DBSize()
	assert.Nil(suite.T(), err)
	assert.Greater(suite.T(), result, int64(0))
}

func (suite *GlideTestSuite) TestPing_NoArgument() {
	client := suite.defaultClient()

	result, err := client.Ping()
	assert.Nil(suite.T(), err)
	assert.Equal(suite.T(), "PONG", result)
}

func (suite *GlideTestSuite) TestEcho() {
	client := suite.defaultClient()
	// Test 1: Check if Echo command return the message
	value := "Hello world"
	t := suite.T()
	resultEcho, err := client.Echo(value)
	assert.Nil(t, err)
	assert.Equal(t, value, resultEcho.Value())
}

func (suite *GlideTestSuite) TestPing_ClosedClient() {
	client := suite.defaultClient()
	client.Close()

	result, err := client.Ping()

	assert.NotNil(suite.T(), err)
	assert.Equal(suite.T(), "", result)
	assert.IsType(suite.T(), &errors.ClosingError{}, err)
}

func (suite *GlideTestSuite) TestPingWithOptions_WithMessage() {
	client := suite.defaultClient()
	options := options.PingOptions{
		Message: "hello",
	}

	result, err := client.PingWithOptions(options)
	assert.Nil(suite.T(), err)
	assert.Equal(suite.T(), "hello", result)
}

func (suite *GlideTestSuite) TestPingWithOptions_ClosedClient() {
	client := suite.defaultClient()
	client.Close()

	options := options.PingOptions{
		Message: "hello",
	}

	result, err := client.PingWithOptions(options)
	assert.NotNil(suite.T(), err)
	assert.Equal(suite.T(), "", result)
	assert.IsType(suite.T(), &errors.ClosingError{}, err)
}

func (suite *GlideTestSuite) TestTime_Success() {
	client := suite.defaultClient()
	results, err := client.Time()

	assert.Nil(suite.T(), err)
	assert.Len(suite.T(), results, 2)

	now := time.Now().Unix() - 1

	timestamp, err := strconv.ParseInt(results[0], 10, 64)
	assert.Nil(suite.T(), err)
	assert.Greater(suite.T(), timestamp, now)

	microseconds, err := strconv.ParseInt(results[1], 10, 64)
	assert.Nil(suite.T(), err)
	assert.Less(suite.T(), microseconds, int64(1000000))
}

func (suite *GlideTestSuite) TestTime_Error() {
	client := suite.defaultClient()

	// Disconnect the client or simulate an error condition
	client.Close()

	results, err := client.Time()

	assert.NotNil(suite.T(), err)
	assert.Nil(suite.T(), results)
	assert.IsType(suite.T(), &errors.ClosingError{}, err)
}

func (suite *GlideTestSuite) TestFlushAll() {
	client := suite.defaultClient()
	key1 := uuid.New().String()
	key2 := uuid.New().String()

	_, err := client.Set(key1, "value1")
	assert.Nil(suite.T(), err)
	_, err = client.Set(key2, "value2")
	assert.Nil(suite.T(), err)

	result, err := client.Get(key1)
	assert.Nil(suite.T(), err)
	assert.Equal(suite.T(), "value1", result.Value())

	response, err := client.FlushAll()
	assert.Nil(suite.T(), err)
	assert.Equal(suite.T(), "OK", response)

	result, err = client.Get(key1)
	assert.Nil(suite.T(), err)
	assert.Empty(suite.T(), result.Value())
}

func (suite *GlideTestSuite) TestFlushAll_Sync() {
	client := suite.defaultClient()
	key1 := uuid.New().String()
	key2 := uuid.New().String()

	_, err := client.Set(key1, "value1")
	assert.Nil(suite.T(), err)
	_, err = client.Set(key2, "value2")
	assert.Nil(suite.T(), err)

	result, err := client.Get(key1)
	assert.Nil(suite.T(), err)
	assert.Equal(suite.T(), "value1", result.Value())

	response, err := client.FlushAllWithOptions(options.SYNC)
	assert.Nil(suite.T(), err)
	assert.Equal(suite.T(), "OK", response)

	result, err = client.Get(key1)
	assert.Nil(suite.T(), err)
	assert.Empty(suite.T(), result.Value())
}

func (suite *GlideTestSuite) TestFlushAll_Async() {
	client := suite.defaultClient()
	key1 := uuid.New().String()
	key2 := uuid.New().String()

	_, err := client.Set(key1, "value1")
	assert.Nil(suite.T(), err)
	_, err = client.Set(key2, "value2")
	assert.Nil(suite.T(), err)

	response, err := client.FlushAllWithOptions(options.ASYNC)
	assert.Nil(suite.T(), err)
	assert.Equal(suite.T(), "OK", response)

	result, err := client.Get(key1)
	assert.Nil(suite.T(), err)
	assert.Empty(suite.T(), result.Value())
}

func (suite *GlideTestSuite) TestFlushAll_ClosedClient() {
	client := suite.defaultClient()
	client.Close()

	response, err := client.FlushAllWithOptions(options.SYNC)
	assert.NotNil(suite.T(), err)
	assert.Equal(suite.T(), "", response)
	assert.IsType(suite.T(), &errors.ClosingError{}, err)
}

func (suite *GlideTestSuite) TestFlushAll_MultipleFlush() {
	client := suite.defaultClient()
	key1 := uuid.New().String()

	response, err := client.FlushAllWithOptions(options.SYNC)
	assert.Nil(suite.T(), err)
	assert.Equal(suite.T(), "OK", response)

	_, err = client.Set(key1, "value1")
	assert.Nil(suite.T(), err)

	response, err = client.FlushAllWithOptions(options.ASYNC)
	assert.Nil(suite.T(), err)
	assert.Equal(suite.T(), "OK", response)

	result, err := client.Get(key1)
	assert.Nil(suite.T(), err)
	assert.Empty(suite.T(), result.Value())
}

func (suite *GlideTestSuite) TestFlushDB() {
	client := suite.defaultClient()
	key1 := uuid.New().String()
	key2 := uuid.New().String()

	_, err := client.Set(key1, "value1")
	assert.Nil(suite.T(), err)
	_, err = client.Set(key2, "value2")
	assert.Nil(suite.T(), err)

	result, err := client.Get(key1)
	assert.Nil(suite.T(), err)
	assert.Equal(suite.T(), "value1", result.Value())

	response, err := client.FlushDB()
	assert.Nil(suite.T(), err)
	assert.Equal(suite.T(), "OK", response)

	result, err = client.Get(key1)
	assert.Nil(suite.T(), err)
	assert.Empty(suite.T(), result.Value())
}

func (suite *GlideTestSuite) TestFlushDBWithOptions_SYNC() {
	client := suite.defaultClient()

	key := uuid.New().String()
	_, err := client.Set(key, "value1")
	assert.NoError(suite.T(), err)

	result, err := client.FlushDBWithOptions(options.SYNC)
	assert.NoError(suite.T(), err)
	assert.NotEmpty(suite.T(), result)

	val, err := client.Get(key)
	assert.NoError(suite.T(), err)
	assert.Empty(suite.T(), val.Value())
}

func (suite *GlideTestSuite) TestFlushDBWithOptions_ASYNC() {
	client := suite.defaultClient()

	key := uuid.New().String()
	_, err := client.Set(key, "value1")
	assert.NoError(suite.T(), err)

	result, err := client.FlushDBWithOptions(options.ASYNC)
	assert.NoError(suite.T(), err)
	assert.NotEmpty(suite.T(), result)

	val, err := client.Get(key)
	assert.NoError(suite.T(), err)
	assert.Empty(suite.T(), val.Value())
}

func (suite *GlideTestSuite) TestFlushDBWithOptions_MultipleKeys() {
	client := suite.defaultClient()

	key1 := uuid.New().String()
	key2 := uuid.New().String()

	_, err := client.Set(key1, "value1")
	assert.NoError(suite.T(), err)
	_, err = client.Set(key2, "value2")
	assert.NoError(suite.T(), err)

	result, err := client.FlushDBWithOptions(options.SYNC)
	assert.NoError(suite.T(), err)
	assert.NotEmpty(suite.T(), result)

	val1, err := client.Get(key1)
	assert.NoError(suite.T(), err)
	assert.Empty(suite.T(), val1.Value())

	val2, err := client.Get(key2)
	assert.NoError(suite.T(), err)
	assert.Empty(suite.T(), val2.Value())
}

func (suite *GlideTestSuite) TestFlushDBWithOptions_ClosedClient() {
	client := suite.defaultClient()

	client.Close()

	result, err := client.FlushDBWithOptions(options.SYNC)
	assert.NotNil(suite.T(), err)
	assert.Equal(suite.T(), "", result)
	assert.IsType(suite.T(), &errors.ClosingError{}, err)
}

func (suite *GlideTestSuite) TestUpdateConnectionPasswordAuthNonValidPass() {
	// Create test client
	testClient := suite.defaultClient()
	defer testClient.Close()

	// Test empty password
	_, err := testClient.UpdateConnectionPassword("", true)
	assert.NotNil(suite.T(), err)
	assert.IsType(suite.T(), &errors.RequestError{}, err)

	// Test with no password parameter
	_, err = testClient.UpdateConnectionPassword("", true)
	assert.NotNil(suite.T(), err)
	assert.IsType(suite.T(), &errors.RequestError{}, err)
}

func (suite *GlideTestSuite) TestUpdateConnectionPassword_NoServerAuth() {
	// Create test client
	testClient := suite.defaultClient()
	defer testClient.Close()

	// Validate that we can use the client
	_, err := testClient.Info()
	assert.Nil(suite.T(), err)

	// Test immediate re-authentication fails when no server password is set
	pwd := uuid.NewString()
	_, err = testClient.UpdateConnectionPassword(pwd, true)
	assert.NotNil(suite.T(), err)
	assert.IsType(suite.T(), &errors.RequestError{}, err)
}

func (suite *GlideTestSuite) TestUpdateConnectionPassword_LongPassword() {
	// Create test client
	testClient := suite.defaultClient()
	defer testClient.Close()

	// Generate long random password (1000 chars)
	const letters = "abcdefghijklmnopqrstuvwxyzABCDEFGHIJKLMNOPQRSTUVWXYZ"
	pwd := make([]byte, 1000)
	for i := range pwd {
		pwd[i] = letters[rand.Intn(len(letters))]
	}

	// Validate that we can use the client
	_, err := testClient.Info()
	assert.NoError(suite.T(), err)

	// Test replacing connection password with a long password string
	_, err = testClient.UpdateConnectionPassword(string(pwd), false)
	assert.NoError(suite.T(), err)
}

func (suite *GlideTestSuite) TestUpdateConnectionPassword_ImmediateAuthWrongPassword() {
	// Create admin client
	adminClient := suite.defaultClient()
	defer adminClient.Close()

	// Create test client
	testClient := suite.defaultClient()
	defer testClient.Close()

	pwd := uuid.NewString()
	notThePwd := uuid.NewString()

	// Validate that we can use the client
	_, err := testClient.Info()
	assert.Nil(suite.T(), err)

	// Set the password to something else
	_, err = adminClient.ConfigSet(map[string]string{"requirepass": notThePwd})
	assert.Nil(suite.T(), err)

	// Test that re-authentication fails when using wrong password
	_, err = testClient.UpdateConnectionPassword(pwd, true)
	assert.NotNil(suite.T(), err)
	assert.IsType(suite.T(), &errors.RequestError{}, err)

	// But using correct password returns OK
	_, err = testClient.UpdateConnectionPassword(notThePwd, true)
	assert.NoError(suite.T(), err)

	// Cleanup: Reset password
	_, err = adminClient.ConfigSet(map[string]string{"requirepass": ""})
	assert.NoError(suite.T(), err)
}

func (suite *GlideTestSuite) TestLolwutWithOptions_WithVersion() {
	client := suite.defaultClient()
	options := options.NewLolwutOptions(8)
	res, err := client.LolwutWithOptions(*options)
	assert.NoError(suite.T(), err)
	assert.Contains(suite.T(), res, "Redis ver.")
}

func (suite *GlideTestSuite) TestLolwutWithOptions_WithVersionAndArgs() {
	client := suite.defaultClient()
	opts := options.NewLolwutOptions(8).SetArgs([]int{10, 20})
	res, err := client.LolwutWithOptions(*opts)
	assert.NoError(suite.T(), err)
	assert.Contains(suite.T(), res, "Redis ver.")
}

func (suite *GlideTestSuite) TestLolwutWithOptions_EmptyArgs() {
	client := suite.defaultClient()
	opts := options.NewLolwutOptions(6).SetArgs([]int{})
	res, err := client.LolwutWithOptions(*opts)
	assert.NoError(suite.T(), err)
	assert.Contains(suite.T(), res, "Redis ver.")
}

<<<<<<< HEAD
func (suite *GlideTestSuite) TestConfigResetStat() {
	client := suite.defaultClient()
	suite.verifyOK(client.ConfigResetStat())
=======
func (suite *GlideTestSuite) TestClientId() {
	client := suite.defaultClient()
	result, err := client.ClientId()
	assert.Nil(suite.T(), err)
	assert.Greater(suite.T(), result, int64(0))
}

func (suite *GlideTestSuite) TestLastSave() {
	client := suite.defaultClient()
	t := suite.T()
	result, err := client.LastSave()
	assert.Nil(t, err)
	assert.Greater(t, result, int64(0))
>>>>>>> fac409e5
}<|MERGE_RESOLUTION|>--- conflicted
+++ resolved
@@ -814,11 +814,6 @@
 	assert.Contains(suite.T(), res, "Redis ver.")
 }
 
-<<<<<<< HEAD
-func (suite *GlideTestSuite) TestConfigResetStat() {
-	client := suite.defaultClient()
-	suite.verifyOK(client.ConfigResetStat())
-=======
 func (suite *GlideTestSuite) TestClientId() {
 	client := suite.defaultClient()
 	result, err := client.ClientId()
@@ -832,5 +827,9 @@
 	result, err := client.LastSave()
 	assert.Nil(t, err)
 	assert.Greater(t, result, int64(0))
->>>>>>> fac409e5
+}
+
+func (suite *GlideTestSuite) TestConfigResetStat() {
+	client := suite.defaultClient()
+	suite.verifyOK(client.ConfigResetStat())
 }