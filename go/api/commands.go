// Copyright Valkey GLIDE Project Contributors - SPDX Identifier: Apache-2.0

package api

// StringCommands defines an interface for the "String Commands" group of commands for standalone and cluster clients.
//
// See [valkey.io] for details.
//
// [valkey.io]: https://valkey.io/commands/?group=string
type StringCommands interface {
	// Set the given key with the given value. The return value is a response from Valkey containing the string "OK".
	//
	// See [valkey.io] for details.
	//
	// Parameters:
	//  key   - The key to store.
	//  value - The value to store with the given key.
	//
	// Return value:
	//  A simple "OK" response on success.
	//
	// For example:
	//	result, err := client.Set("key", "value")
	//  result : "OK"
	//
	// [valkey.io]: https://valkey.io/commands/set/
	Set(key string, value string) (string, error)

	// SetWithOptions sets the given key with the given value using the given options. The return value is dependent on the
	// passed options. If the value is successfully set, "OK" is returned. If value isn't set because of [OnlyIfExists] or
	// [OnlyIfDoesNotExist] conditions, an empty string is returned (""). If [SetOptions#ReturnOldValue] is set, the old
	// value is returned.
	//
	// See [valkey.io] for details.
	//
	// Parameters:
	//  key     - The key to store.
	//  value   - The value to store with the given key.
	//  options - The Set options.
	//
	// Return value:
	//  If the value is successfully set, return "OK".
	//  If value isn't set because of ConditionalSet.OnlyIfExists or ConditionalSet.OnlyIfDoesNotExist conditions, return ("").
	//  If SetOptions.returnOldValue is set, return the old value as a String.
	//
	// For example:
	//  key: initialValue
	//  result, err := client.SetWithOptions("key", "value", &api.SetOptions{
	//      ConditionalSet: api.OnlyIfExists,
	//      Expiry: &api.Expiry{
	//          Type: api.Seconds,
	//          Count: uint64(5),
	//      },
	//  })
	//  result: "OK"
	//
	// [valkey.io]: https://valkey.io/commands/set/
	SetWithOptions(key string, value string, options *SetOptions) (string, error)

	// Get string value associated with the given key, or an empty string is returned ("") if no such value exists.
	//
	// See [valkey.io] for details.
	//
	// Parameters:
	//  key - The key to be retrieved from the database.
	//
	// Return value:
	//  If key exists, returns the value of key as a String. Otherwise, return ("").
	//
	// For example:
	//  1. key: value
	//	   result, err := client.Get("key")
	//     result: "value"
	//  2. result, err := client.Get("nonExistentKey")
	//     result: ""
	//
	// [valkey.io]: https://valkey.io/commands/get/
	Get(key string) (string, error)

	// Sets multiple keys to multiple values in a single operation.
	//
	// Note:
	//  When in cluster mode, the command may route to multiple nodes when keys in keyValueMap map to different hash slots.
	//
	// See [valkey.io] for details.
	//
	// Parameters:
	//  keyValueMap - A key-value map consisting of keys and their respective values to set.
	//
	// Return value:
	//  "OK" on success.
	//
	// For example:
	//	result, err := client.MSet(map[string]string{"key1": "value1", "key2": "value2"})
	//  result: "OK"
	//
	// [valkey.io]: https://valkey.io/commands/mset/
	MSet(keyValueMap map[string]string) (string, error)

	// Retrieves the values of multiple keys.
	//
	// Note:
	//  When in cluster mode, the command may route to multiple nodes when keys map to different hash slots.
	//
	// See [valkey.io] for details.
	//
	// Parameters:
	//  keys - A list of keys to retrieve values for.
	//
	// Return value:
	//  An array of values corresponding to the provided keys.
	//  If a key is not found, its corresponding value in the list will be an empty string("").
	//
	// For example:
	//  key1: value1, key2: value2
	//	result, err := client.MGet([]string{"key1", "key2", "key3"})
	//  result : {"value1", "value2", ""}
	//
	// [valkey.io]: https://valkey.io/commands/mget/
	MGet(keys []string) ([]string, error)

	// Sets multiple keys to values if the key does not exist. The operation is atomic, and if one or more keys already exist,
	// the entire operation fails.
	//
	// Note:
	//  When in cluster mode, all keys in keyValueMap must map to the same hash slot.
	//
	// See [valkey.io] for details.
	//
	// Parameters:
	//  keyValueMap - A key-value map consisting of keys and their respective values to set.
	//
	// Return value:
	//  true, if all keys were set. false, if no key was set.
	//
	// For example:
	//  1. result, err := client.MSetNX(map[string]string{"key1": "value1", "key2": "value2"})
	//     result: true
	//  2. key3: initialValue
	//	   result, err := client.MSetNX(map[string]string{"key3": "value3", "key4": "value4"})
	//     result: false
	//
	// [valkey.io]: https://valkey.io/commands/msetnx/
	MSetNX(keyValueMap map[string]string) (bool, error)

	// Increments the number stored at key by one. If key does not exist, it is set to 0 before performing the operation.
	//
	// See [valkey.io] for details.
	//
	// Parameters:
	//  key - The key to increment its value.
	//
	// Return value:
	//  The value of key after the increment.
	//
	// For example:
	//  key: 1
	//  result, err := client.Incr("key");
	//  result: 2
	//
	// [valkey.io]: https://valkey.io/commands/incr/
	Incr(key string) (int64, error)

	// Increments the number stored at key by amount. If key does not exist, it is set to 0 before performing the operation.
	//
	// See [valkey.io] for details.
	//
	// Parameters:
	//  key    - The key to increment its value.
	//  amount - The amount to increment.
	//
	// Return value:
	//  The value of key after the increment.
	//
	// For example:
	//  key: 1
	//  result, err := client.IncrBy("key", 2);
	//  result: 3
	//
	// [valkey.io]: https://valkey.io/commands/incrby/
	IncrBy(key string, amount int64) (int64, error)

	// Increments the string representing a floating point number stored at key by amount. By using a negative increment value,
	// the result is that the value stored at key is decremented. If key does not exist, it is set to 0 before performing the
	// operation.
	//
	// See [valkey.io] for details.
	//
	// Parameters:
	//  key    - The key to increment its value.
	//  amount - The amount to increment.
	//
	// Return value:
	//  The value of key after the increment.
	//
	// For example:
	//  key: 1
	//  result, err := client.IncrBy("key", 0.5);
	//  result: 1.5
	//
	// [valkey.io]: https://valkey.io/commands/incrbyfloat/
	IncrByFloat(key string, amount float64) (float64, error)

	// Decrements the number stored at key by one. If key does not exist, it is set to 0 before performing the operation.
	//
	// See [valkey.io] for details.
	//
	// Parameters:
	//  key - The key to decrement its value.
	//
	// Return value:
	//  The value of key after the decrement.
	//
	// For example:
	//  key: 1
	//  result, err := client.Decr("key");
	//  result: 0
	//
	// [valkey.io]: https://valkey.io/commands/decr/
	Decr(key string) (int64, error)

	// Decrements the number stored at code by amount. If key does not exist, it is set to 0 before performing the operation.
	//
	// See [valkey.io] for details.
	//
	// Parameters:
	//  key    - The key to decrement its value.
	//  amount - The amount to decrement.
	//
	// Return value:
	//  The value of key after the decrement.
	//
	// For example:
	//  key: 1
	//  result, err := client.DecrBy("key", 2);
	//  result: -1
	//
	// [valkey.io]: https://valkey.io/commands/decrby/
	DecrBy(key string, amount int64) (int64, error)

<<<<<<< HEAD
	// Returns the length of the string value stored at key.
	//
	// See [valkey.io] for details.
	//
	// Parameters:
	//  key - The key to check its length.
	//
	// Return value:
	//  The length of the string value stored at key.
	//  If key does not exist, it is treated as an empty string, and the command returns 0.
	//
	// For example:
	//  key: value
	//  result, err := client.Strlen("key");
	//  result: 5
	//
	// [valkey.io]: https://valkey.io/commands/strlen/
	Strlen(key string) (int64, error)

	// Overwrites part of the string stored at key, starting at the specified byte's offset, for the entire length of value.
	// If the offset is larger than the current length of the string at key, the string is padded with zero bytes to make
	// offset fit.
	// Creates the key if it doesn't exist.
	//
	// See [valkey.io] for details.
	//
	// Parameters:
	//  key    - The key of the string to update.
	//  offset - The position in the string where value should be written.
	//  value  - The string written with offset.
	//
	// Return value:
	//  The length of the string stored at key after it was modified.
	//
	// For example:
	//  1. result, err := client.SetRange("key", 6, "GLIDE");
	//     result: 11 (New key created with length of 11 bytes)
	//     value, err  := client.Get("key")
	//     value: "\x00\x00\x00\x00\x00\x00GLIDE"
	//  2. "key": "愛" (value char takes 3 bytes)
	//     result, err = client.SetRange("key", 1, "a")
	//     "key": �a� // (becomes an invalid UTF-8 string)
	//
	// [valkey.io]: https://valkey.io/commands/setrange/
	SetRange(key string, offset int, value string) (int64, error)

	// Returns the substring of the string value stored at key, determined by the byte's offsets start and end (both are
	// inclusive).
	// Negative offsets can be used in order to provide an offset starting from the end of the string. So -1 means the last
	// character, -2 the penultimate and so forth.
	//
	// See [valkey.io] for details.
	//
	// Parameters:
	//  key   - The key of the string.
	//  start - The starting offset.
	//  end   - The ending offset.
	//
	// Return value:
	//  A substring extracted from the value stored at key.
	//  An ("") empty string is returned if the offset is out of bounds.
	//
	// For example:
	//  1. mykey: "This is a string"
	//     result, err := client.GetRange("mykey", 0, 3);
	//     result: "This"
	//     result, err := client.GetRange("mykey", -3, -1);
	//     result: "ing" (extracted last 3 characters of a string)
	//  2. "key": "愛" (value char takes 3 bytes)
	//     result, err = client.GetRange("key", 0, 1)
	//     result: � // (returns an invalid UTF-8 string)
	//
	// [valkey.io]: https://valkey.io/commands/getrange/
	GetRange(key string, start int, end int) (string, error)

	// Appends a value to a key. If key does not exist it is created and set as an empty string, so APPEND will be similar to
	// SET in this special case.
	//
	// See [valkey.io] for details.
	//
	// Parameters:
	//  key   - The key of the string.
	//  value - The value to append.
	//
	// Return value:
	//  The length of the string after appending the value.
	//
	// For example:
	//  result, err := client.Append("key", "value");
	//  result: 5
	//
	// [valkey.io]: https://valkey.io/commands/append/
	Append(key string, value string) (int64, error)

	// Returns the longest common subsequence between strings stored at key1 and key2.
	//
	// Since:
	//  Valkey 7.0 and above.
	//
	// Note:
	//  When in cluster mode, key1 and key2 must map to the same hash slot.
	//
	// See [valkey.io] for details.
	//
	// Parameters:
	//  key1 - The key that stores the first string.
	//  key2 - The key that stores the second string.
	//
	// Return value:
	//  A String containing the longest common subsequence between the 2 strings.
	//  An empty String is returned if the keys do not exist or have no common subsequences.
	//
	// For example:
	//  testKey1: foo, testKey2: fao
	//  result, err := client.LCS("testKey1", "testKey2");
	//  result: "fo"
	//
	// [valkey.io]: https://valkey.io/commands/lcs/
	LCS(key1 string, key2 string) (string, error)
=======
	// GetDel gets the value associated with the given key and deletes the key.
	//
	// Parameters:
	//  key - The key to get and delete.
	//
	// Return value:
	//  If key exists, returns the value of the key as a String and deletes the key.
	//  If key does not exist, returns an empty string ("").
	//
	// For example:
	//	result, err := client.GetDel("key")
	//
	//[valkey.io]: https://valkey.io/commands/getdel/
	GetDel(key string) (string, error)
>>>>>>> e21b50b6
}<|MERGE_RESOLUTION|>--- conflicted
+++ resolved
@@ -238,7 +238,6 @@
 	// [valkey.io]: https://valkey.io/commands/decrby/
 	DecrBy(key string, amount int64) (int64, error)
 
-<<<<<<< HEAD
 	// Returns the length of the string value stored at key.
 	//
 	// See [valkey.io] for details.
@@ -358,7 +357,6 @@
 	//
 	// [valkey.io]: https://valkey.io/commands/lcs/
 	LCS(key1 string, key2 string) (string, error)
-=======
 	// GetDel gets the value associated with the given key and deletes the key.
 	//
 	// Parameters:
@@ -373,5 +371,4 @@
 	//
 	//[valkey.io]: https://valkey.io/commands/getdel/
 	GetDel(key string) (string, error)
->>>>>>> e21b50b6
 }