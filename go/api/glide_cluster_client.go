// Copyright Valkey GLIDE Project Contributors - SPDX Identifier: Apache-2.0

package api

// #include "../lib.h"
import "C"

import (
	"unsafe"

	"github.com/valkey-io/valkey-glide/go/api/config"
	"github.com/valkey-io/valkey-glide/go/api/errors"
	"github.com/valkey-io/valkey-glide/go/api/options"
)

// GlideClusterClient interface compliance check.
var _ GlideClusterClientCommands = (*GlideClusterClient)(nil)

// GlideClusterClientCommands is a client used for connection in cluster mode.
type GlideClusterClientCommands interface {
	BaseClient
	GenericClusterCommands
	ServerManagementClusterCommands
	ConnectionManagementClusterCommands
}

// GlideClusterClient implements cluster mode operations by extending baseClient functionality.
type GlideClusterClient struct {
	*baseClient
}

// NewGlideClusterClient creates a [GlideClusterClientCommands] in cluster mode using the given
// [GlideClusterClientConfiguration].
func NewGlideClusterClient(config *GlideClusterClientConfiguration) (GlideClusterClientCommands, error) {
	client, err := createClient(config)
	if err != nil {
		return nil, err
	}

	return &GlideClusterClient{client}, nil
}

// CustomCommand executes a single command, specified by args, without checking inputs. Every part of the command,
// including the command name and subcommands, should be added as a separate value in args. The returning value depends on
// the executed
// command.
//
// The command will be routed automatically based on the passed command's default request policy.
//
// See [Valkey GLIDE Wiki] for details on the restrictions and limitations of the custom command API.
//
// This function should only be used for single-response commands. Commands that don't return complete response and awaits
// (such as SUBSCRIBE), or that return potentially more than a single response (such as XREAD), or that change the client's
// behavior (such as entering pub/sub mode on RESP2 connections) shouldn't be called using this function.
//
// Parameters:
//
//	args - Arguments for the custom command including the command name.
//
// Return value:
//
//	The returned value for the custom command.
//
// [Valkey GLIDE Wiki]: https://github.com/valkey-io/valkey-glide/wiki/General-Concepts#custom-command
func (client *GlideClusterClient) CustomCommand(args []string) (ClusterValue[interface{}], error) {
	res, err := client.executeCommand(C.CustomCommand, args)
	if err != nil {
		return createEmptyClusterValue[interface{}](), err
	}
	data, err := handleInterfaceResponse(res)
	if err != nil {
		return createEmptyClusterValue[interface{}](), err
	}
	return createClusterValue[interface{}](data), nil
}

// Gets information and statistics about the server.
//
// The command will be routed to all primary nodes.
//
// See [valkey.io] for details.
//
// Return value:
//
//	A map where each address is the key and its corresponding node response is the information for the default sections.
//
// [valkey.io]: https://valkey.io/commands/info/
func (client *GlideClusterClient) Info() (map[string]string, error) {
	result, err := client.executeCommand(C.Info, []string{})
	if err != nil {
		return nil, err
	}

	return handleStringToStringMapResponse(result)
}

// Gets information and statistics about the server.
//
// The command will be routed to all primary nodes, unless `route` in [ClusterInfoOptions] is provided.
//
// See [valkey.io] for details.
//
// Parameters:
//
//	options - Additional command parameters, see [ClusterInfoOptions] for more details.
//
// Return value:
//
//	When specifying a route other than a single node or when route is not given,
//	it returns a map where each address is the key and its corresponding node response is the value.
//	When a single node route is given, command returns a string containing the information for the sections requested.
//
// [valkey.io]: https://valkey.io/commands/info/
func (client *GlideClusterClient) InfoWithOptions(options options.ClusterInfoOptions) (ClusterValue[string], error) {
	optionArgs, err := options.ToArgs()
	if err != nil {
		return createEmptyClusterValue[string](), err
	}
	if options.RouteOption == nil || options.RouteOption.Route == nil {
		response, err := client.executeCommand(C.Info, optionArgs)
		if err != nil {
			return createEmptyClusterValue[string](), err
		}
		data, err := handleStringToStringMapResponse(response)
		if err != nil {
			return createEmptyClusterValue[string](), err
		}
		return createClusterMultiValue[string](data), nil
	}
	response, err := client.executeCommandWithRoute(C.Info, optionArgs, options.Route)
	if err != nil {
		return createEmptyClusterValue[string](), err
	}
	if options.Route.IsMultiNode() {
		data, err := handleStringToStringMapResponse(response)
		if err != nil {
			return createEmptyClusterValue[string](), err
		}
		return createClusterMultiValue[string](data), nil
	}
	data, err := handleStringResponse(response)
	if err != nil {
		return createEmptyClusterValue[string](), err
	}
	return createClusterSingleValue[string](data), nil
}

// CustomCommandWithRoute executes a single command, specified by args, without checking inputs. Every part of the command,
// including the command name and subcommands, should be added as a separate value in args. The returning value depends on
// the executed command.
//
// See [Valkey GLIDE Wiki] for details on the restrictions and limitations of the custom command API.
//
// Parameters:
//
//	args  - Arguments for the custom command including the command name.
//	route - Specifies the routing configuration for the command. The client will route the
//	        command to the nodes defined by route.
//
// Return value:
//
//	The returning value depends on the executed command and route.
//
// [Valkey GLIDE Wiki]: https://github.com/valkey-io/valkey-glide/wiki/General-Concepts#custom-command
func (client *GlideClusterClient) CustomCommandWithRoute(
	args []string,
	route config.Route,
) (ClusterValue[interface{}], error) {
	res, err := client.executeCommandWithRoute(C.CustomCommand, args, route)
	if err != nil {
		return createEmptyClusterValue[interface{}](), err
	}
	data, err := handleInterfaceResponse(res)
	if err != nil {
		return createEmptyClusterValue[interface{}](), err
	}
	return createClusterValue[interface{}](data), nil
}

// Pings the server.
// The command will be routed to all primary nodes.
//
// Return value:
//
//	Returns "PONG".
//
// [valkey.io]: https://valkey.io/commands/ping/
func (client *GlideClusterClient) Ping() (string, error) {
	result, err := client.executeCommand(C.Ping, []string{})
	if err != nil {
		return DefaultStringResponse, err
	}
	return handleStringResponse(result)
}

// Pings the server.
// The command will be routed to all primary nodes, unless `Route` is provided in `pingOptions`.
//
// Parameters:
//
//	pingOptions - The [ClusterPingOptions] type.
//
// Return value:
//
//	Returns the copy of message.
//
// For example:
//
//	route := options.RouteOption{config.RandomRoute}
//	opts  := options.ClusterPingOptions{ &options.PingOptions{ "Hello" }, &route }
//	result, err := clusterClient.PingWithOptions(opts)
//	fmt.Println(result) // Output: Hello
//
// [valkey.io]: https://valkey.io/commands/ping/
func (client *GlideClusterClient) PingWithOptions(pingOptions options.ClusterPingOptions) (string, error) {
	args, err := pingOptions.ToArgs()
	if err != nil {
		return DefaultStringResponse, err
	}
	if pingOptions.RouteOption == nil || pingOptions.RouteOption.Route == nil {
		response, err := client.executeCommand(C.Ping, args)
		if err != nil {
			return DefaultStringResponse, err
		}
		return handleStringResponse(response)
	}

	response, err := client.executeCommandWithRoute(C.Ping, args, pingOptions.Route)
	if err != nil {
		return DefaultStringResponse, err
	}

	return handleStringResponse(response)
}

// Returns the server time.
// The command will be routed to a random node, unless Route in opts is provided.
//
// See [valkey.io] for details.
//
// Parameters:
//
//	options - The [RouteOption] type.
//
// Return value:
//
// The current server time as a String array with two elements: A UNIX TIME and the amount
// of microseconds already elapsed in the current second.
// The returned array is in a [UNIX TIME, Microseconds already elapsed] format.
// [valkey.io]: https://valkey.io/commands/time/
func (client *GlideClusterClient) TimeWithOptions(opts options.RouteOption) (ClusterValue[[]string], error) {
	result, err := client.executeCommandWithRoute(C.Time, []string{}, opts.Route)
	if err != nil {
		return createEmptyClusterValue[[]string](), err
	}
	return handleTimeClusterResponse(result)
}

// Returns the number of keys in the database.
//
// Parameters:
//
//	options - The [RouteOption] type.
//
// Return value:
//
//	The number of keys in the database.
//
// [valkey.io]: https://valkey.io/commands/dbsize/
func (client *GlideClusterClient) DBSizeWithOptions(opts options.RouteOption) (int64, error) {
	result, err := client.executeCommandWithRoute(C.DBSize, []string{}, opts.Route)
	if err != nil {
		return defaultIntResponse, err
	}
	return handleIntResponse(result)
}

// Echo the provided message back.
// The command will be routed a random node, unless `Route` in `echoOptions` is provided.
//
// Parameters:
//
//	echoOptions - The [ClusterEchoOptions] type.
//
// Return value:
//
//	A map where each address is the key and its corresponding node response is the information for the default sections.
//
// [valkey.io]: https://valkey.io/commands/echo/
func (client *GlideClusterClient) EchoWithOptions(echoOptions options.ClusterEchoOptions) (ClusterValue[string], error) {
	args, err := echoOptions.ToArgs()
	if err != nil {
		return createEmptyClusterValue[string](), err
	}
	var route config.Route
	if echoOptions.RouteOption != nil && echoOptions.RouteOption.Route != nil {
		route = echoOptions.RouteOption.Route
	}
	response, err := client.executeCommandWithRoute(C.Echo, args, route)
	if err != nil {
		return createEmptyClusterValue[string](), err
	}
	if echoOptions.RouteOption != nil && echoOptions.RouteOption.Route != nil &&
		(echoOptions.RouteOption.Route).IsMultiNode() {
		data, err := handleStringToStringMapResponse(response)
		if err != nil {
			return createEmptyClusterValue[string](), err
		}
		return createClusterMultiValue[string](data), nil
	}
	data, err := handleStringResponse(response)
	if err != nil {
		return createEmptyClusterValue[string](), err
	}
	return createClusterSingleValue[string](data), nil
}

<<<<<<< HEAD
// Resets the statistics reported by the server using the INFO and LATENCY HISTOGRAM
// The command will be routed a random node, unless `Route` in `routeOptions` is provided.
//
// Parameters:
//
//	route - Specifies the routing configuration for the command. The client will route the
//	        command to the nodes defined by route.
//
// Return value:
//
//	OK to confirm that the statistics were successfully reset.
//
// Example:
//
//	route := config.Route(config.RandomRoute)
//	opts = options.RouteOption{Route: route}
//	response, err = client.ConfigResetStatWithOptions(opts)
//	if err != nil {
//	  // handle error
//	}
//	fmt.Println(response) // Output: OK
//
// [valkey.io]: https://valkey.io/commands/config-resetstat/
func (client *GlideClusterClient) ConfigResetStatWithOptions(opts options.RouteOption) (string, error) {
	response, err := client.executeCommandWithRoute(C.ConfigResetStat, []string{}, opts.Route)
	if err != nil {
		return defaultStringResponse, err
	}
	return handleStringResponse(response)
=======
// Helper function to perform the cluster scan.
func (client *GlideClusterClient) clusterScan(
	cursor *options.ClusterScanCursor,
	opts options.ClusterScanOptions,
) (*C.struct_CommandResponse, error) {
	// make the channel buffered, so that we don't need to acquire the client.mu in the successCallback and failureCallback.
	resultChannel := make(chan payload, 1)
	resultChannelPtr := unsafe.Pointer(&resultChannel)

	pinner := pinner{}
	pinnedChannelPtr := uintptr(pinner.Pin(resultChannelPtr))
	defer pinner.Unpin()

	client.mu.Lock()
	if client.coreClient == nil {
		client.mu.Unlock()
		return nil, &errors.ClosingError{Msg: "Cluster Scan failed. The client is closed."}
	}
	client.pending[resultChannelPtr] = struct{}{}

	cStr := C.CString(cursor.GetCursor())
	c_cursor := C.new_cluster_cursor(cStr)
	defer C.free(unsafe.Pointer(cStr))

	args, err := opts.ToArgs()
	if err != nil {
		return nil, err
	}

	var cArgsPtr *C.uintptr_t = nil
	var argLengthsPtr *C.ulong = nil
	if len(args) > 0 {
		cArgs, argLengths := toCStrings(args)
		cArgsPtr = &cArgs[0]
		argLengthsPtr = &argLengths[0]
	}

	C.request_cluster_scan(
		client.coreClient,
		C.uintptr_t(pinnedChannelPtr),
		c_cursor,
		C.size_t(len(args)),
		cArgsPtr,
		argLengthsPtr,
	)
	client.mu.Unlock()

	payload := <-resultChannel

	client.mu.Lock()
	if client.pending != nil {
		delete(client.pending, resultChannelPtr)
	}
	client.mu.Unlock()

	if payload.error != nil {
		return nil, payload.error
	}

	return payload.value, nil
}

// Incrementally iterates over the keys in the cluster.
// The method returns a list containing the next cursor and a list of keys.
//
// This command is similar to the SCAN command but is designed to work in a cluster environment.
// For each iteration, a new cursor object should be used to continue the scan.
// Using the same cursor object for multiple iterations will result in the same keys or unexpected behavior.
// For more information about the Cluster Scan implementation, see
// https://github.com/valkey-io/valkey-glide/wiki/General-Concepts#cluster-scan.
//
// Like the SCAN command, the method can be used to iterate over the keys in the database,
// returning all keys the database has from when the scan started until the scan ends.
// The same key can be returned in multiple scan iterations.
//
// See [valkey.io] for details.
//
// Parameters:
//
//	cursor - The [ClusterScanCursor] object that wraps the scan state.
//	   To start a new scan, create a new empty ClusterScanCursor using NewClusterScanCursor().
//
// Returns:
//
//	The ID of the next cursor and a list of keys found for this cursor ID.
//
// [valkey.io]: https://valkey.io/commands/scan/
func (client *GlideClusterClient) Scan(
	cursor options.ClusterScanCursor,
) (options.ClusterScanCursor, []string, error) {
	response, err := client.clusterScan(&cursor, *options.NewClusterScanOptions())
	if err != nil {
		return *options.NewClusterScanCursorWithId("finished"), []string{}, err
	}

	nextCursor, keys, err := handleScanResponse(response)
	return *options.NewClusterScanCursorWithId(nextCursor), keys, err
}

// Incrementally iterates over the keys in the cluster.
// The method returns a list containing the next cursor and a list of keys.
//
// This command is similar to the SCAN command but is designed to work in a cluster environment.
// For each iteration, a new cursor object should be used to continue the scan.
// Using the same cursor object for multiple iterations will result in the same keys or unexpected behavior.
// For more information about the Cluster Scan implementation, see
// https://github.com/valkey-io/valkey-glide/wiki/General-Concepts#cluster-scan.
//
// Like the SCAN command, the method can be used to iterate over the keys in the database,
// returning all keys the database has from when the scan started until the scan ends.
// The same key can be returned in multiple scan iterations.
//
// See [valkey.io] for details.
//
// Parameters:
//
//	cursor - The [ClusterScanCursor] object that wraps the scan state.
//	   To start a new scan, create a new empty ClusterScanCursor using NewClusterScanCursor().
//	opts - The scan options. Can specify MATCH, COUNT, and TYPE configurations.
//
// Returns:
//
//	The ID of the next cursor and a list of keys found for this cursor ID.
//
// [valkey.io]: https://valkey.io/commands/scan/
func (client *GlideClusterClient) ScanWithOptions(
	cursor options.ClusterScanCursor,
	opts options.ClusterScanOptions,
) (options.ClusterScanCursor, []string, error) {
	response, err := client.clusterScan(&cursor, opts)
	if err != nil {
		return *options.NewClusterScanCursorWithId("finished"), []string{}, err
	}

	nextCursor, keys, err := handleScanResponse(response)
	return *options.NewClusterScanCursorWithId(nextCursor), keys, err
>>>>>>> f57543cb
}<|MERGE_RESOLUTION|>--- conflicted
+++ resolved
@@ -315,37 +315,6 @@
 	return createClusterSingleValue[string](data), nil
 }
 
-<<<<<<< HEAD
-// Resets the statistics reported by the server using the INFO and LATENCY HISTOGRAM
-// The command will be routed a random node, unless `Route` in `routeOptions` is provided.
-//
-// Parameters:
-//
-//	route - Specifies the routing configuration for the command. The client will route the
-//	        command to the nodes defined by route.
-//
-// Return value:
-//
-//	OK to confirm that the statistics were successfully reset.
-//
-// Example:
-//
-//	route := config.Route(config.RandomRoute)
-//	opts = options.RouteOption{Route: route}
-//	response, err = client.ConfigResetStatWithOptions(opts)
-//	if err != nil {
-//	  // handle error
-//	}
-//	fmt.Println(response) // Output: OK
-//
-// [valkey.io]: https://valkey.io/commands/config-resetstat/
-func (client *GlideClusterClient) ConfigResetStatWithOptions(opts options.RouteOption) (string, error) {
-	response, err := client.executeCommandWithRoute(C.ConfigResetStat, []string{}, opts.Route)
-	if err != nil {
-		return defaultStringResponse, err
-	}
-	return handleStringResponse(response)
-=======
 // Helper function to perform the cluster scan.
 func (client *GlideClusterClient) clusterScan(
 	cursor *options.ClusterScanCursor,
@@ -482,5 +451,35 @@
 
 	nextCursor, keys, err := handleScanResponse(response)
 	return *options.NewClusterScanCursorWithId(nextCursor), keys, err
->>>>>>> f57543cb
+}
+
+// Resets the statistics reported by the server using the INFO and LATENCY HISTOGRAM
+// The command will be routed a random node, unless `Route` in `routeOptions` is provided.
+//
+// Parameters:
+//
+//	route - Specifies the routing configuration for the command. The client will route the
+//	        command to the nodes defined by route.
+//
+// Return value:
+//
+//	OK to confirm that the statistics were successfully reset.
+//
+// Example:
+//
+//	route := config.Route(config.RandomRoute)
+//	opts = options.RouteOption{Route: route}
+//	response, err = client.ConfigResetStatWithOptions(opts)
+//	if err != nil {
+//	  // handle error
+//	}
+//	fmt.Println(response) // Output: OK
+//
+// [valkey.io]: https://valkey.io/commands/config-resetstat/
+func (client *GlideClusterClient) ConfigResetStatWithOptions(opts options.RouteOption) (string, error) {
+	response, err := client.executeCommandWithRoute(C.ConfigResetStat, []string{}, opts.Route)
+	if err != nil {
+		return defaultStringResponse, err
+	}
+	return handleStringResponse(response)
 }