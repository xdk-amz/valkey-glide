// Copyright Valkey GLIDE Project Contributors - SPDX Identifier: Apache-2.0

package api

import (
	"fmt"
	"strings"

	"github.com/valkey-io/valkey-glide/go/api/config"
	"github.com/valkey-io/valkey-glide/go/api/options"
)

func ExampleGlideClusterClient_Info() {
	var client *GlideClusterClient = getExampleGlideClusterClient() // example helper function

	response, err := client.Info()
	if err != nil {
		fmt.Println("Glide example failed with an error: ", err)
	}
	for _, data := range response {
		if strings.Contains(data, "cluster_enabled:1") {
			fmt.Println("OK")
			break
		}
	}

	// Output: OK
}

func ExampleGlideClusterClient_InfoWithOptions() {
	var client *GlideClusterClient = getExampleGlideClusterClient() // example helper function

	opts := options.ClusterInfoOptions{
		InfoOptions: &options.InfoOptions{Sections: []options.Section{options.Cluster}},
	}

	response, err := client.InfoWithOptions(opts)
	if err != nil {
		fmt.Println("Glide example failed with an error: ", err)
	}

	for _, data := range response.MultiValue() {
		if strings.Contains(data, "cluster_enabled:1") {
			fmt.Println("OK")
			break
		}
	}

	// Output: OK
}

func ExampleGlideClusterClient_TimeWithOptions() {
	var client *GlideClusterClient = getExampleGlideClusterClient() // example helper function
	route := config.Route(config.RandomRoute)
	opts := options.RouteOption{
		Route: route,
	}
	clusterResponse, err := client.TimeWithOptions(opts) // gives: {1 [1738714595 942076] map[]}
	if err != nil {
		fmt.Println("Glide example failed with an error: ", err)
	}

	fmt.Println(len(clusterResponse.SingleValue()) == 2)

	// Output: true
}

func ExampleGlideClusterClient_DBSizeWithOptions() {
	var client *GlideClusterClient = getExampleGlideClusterClient() // example helper function
	route := config.SimpleNodeRoute(config.RandomRoute)
	opts := options.RouteOption{
		Route: route,
	}
	result, err := client.DBSizeWithOptions(opts)
	if err != nil {
		fmt.Println("Glide example failed with an error: ", err)
	}
	fmt.Println(result)

	// Output: 0
}

func ExampleGlideClusterClient_FlushAll() {
	var client *GlideClusterClient = getExampleGlideClusterClient() // example helper function
	result, err := client.FlushAll()
	if err != nil {
		fmt.Println("Glide example failed with an error: ", err)
	}
	fmt.Println(result)

	// Output: OK
}

func ExampleGlideClusterClient_FlushDB() {
	var client *GlideClusterClient = getExampleGlideClusterClient() // example helper function
	result, err := client.FlushDB()
	if err != nil {
		fmt.Println("Glide example failed with an error: ", err)
	}
	fmt.Println(result)

	// Output: OK
}

func ExampleGlideClusterClient_FlushAllWithOptions() {
	var client *GlideClusterClient = getExampleGlideClusterClient() // example helper function

	route := config.SimpleNodeRoute(config.AllPrimaries)
	routeOption := &options.RouteOption{
		Route: route,
	}

	asyncMode := options.ASYNC

	flushOptions := options.FlushClusterOptions{
		FlushMode:   &asyncMode,
		RouteOption: routeOption,
	}

	result, err := client.FlushAllWithOptions(flushOptions)
	if err != nil {
		fmt.Println("Glide example failed with an error: ", err)
	}
	fmt.Println(result)

	// Output: OK
}

func ExampleGlideClusterClient_FlushDBWithOptions() {
	var client *GlideClusterClient = getExampleGlideClusterClient() // example helper function

	route := config.SimpleNodeRoute(config.AllPrimaries)
	routeOption := &options.RouteOption{
		Route: route,
	}

	syncMode := options.SYNC

	flushOptions := options.FlushClusterOptions{
		FlushMode:   &syncMode,
		RouteOption: routeOption,
	}

	result, err := client.FlushDBWithOptions(flushOptions)
	if err != nil {
		fmt.Println("Glide example failed with an error: ", err)
	}
	fmt.Println(result)

	// Output: OK
}

<<<<<<< HEAD
func ExampleGlideClusterClient_ConfigSet() {
	var client *GlideClusterClient = getExampleGlideClusterClient() // example helper function
	configParam := map[string]string{"timeout": "1000", "maxmemory": "1GB"}
	result, err := client.ConfigSet(configParam)
	if err != nil {
		fmt.Println("Glide example failed with an error: ", err)
	}
	fmt.Println(result)

	// Output:
	// OK
}

func ExampleGlideClusterClient_ConfigSetWithOptions() {
	var client *GlideClusterClient = getExampleGlideClusterClient() // example helper function
	opts := options.RouteOption{Route: config.RandomRoute}
	configParam := map[string]string{"timeout": "1000", "maxmemory": "1GB"}
	result, err := client.ConfigSetWithOptions(configParam, opts)
	if err != nil {
		fmt.Println("Glide example failed with an error: ", err)
	}
	fmt.Println(result)

	// Output:
	// OK
}

func ExampleGlideClusterClient_ConfigGet() {
	var client *GlideClusterClient = getExampleGlideClusterClient() // example helper function
	configParamSet := map[string]string{"timeout": "1000"}
	client.ConfigSet(configParamSet)
	configParamGet := []string{"timeout"}
	result, err := client.ConfigGet(configParamGet)
	if err != nil {
		fmt.Println("Glide example failed with an error: ", err)
	}
	fmt.Println(result.MultiValue())

	// Output:
	// map[timeout:1000]
}

func ExampleGlideClusterClient_ConfigGetWithOptions() {
	var client *GlideClusterClient = getExampleGlideClusterClient() // example helper function
	opts := options.RouteOption{Route: config.RandomRoute}
	configParamSet := map[string]string{"timeout": "1000"}
	client.ConfigSetWithOptions(configParamSet, opts)
	configParamGet := []string{"timeout"}
	result, err := client.ConfigGetWithOptions(configParamGet, opts)
	if err != nil {
		fmt.Println("Glide example failed with an error: ", err)
	}
	fmt.Println(result.MultiValue())

	// Output:
	// map[timeout:1000]
=======
func ExampleGlideClusterClient_Lolwut() {
	var client *GlideClusterClient = getExampleGlideClusterClient() // example helper function

	result, err := client.Lolwut()
	if err != nil {
		fmt.Println("Glide example failed with an error:", err)
	} else {
		if len(result) > 0 {
			fmt.Println("LOLWUT pattern generated successfully")
		}
	}

	// Output: LOLWUT pattern generated successfully
}

func ExampleGlideClusterClient_LolwutWithOptions() {
	var client *GlideClusterClient = getExampleGlideClusterClient() // example helper function
	randomRouteOptions := options.ClusterLolwutOptions{
		LolwutOptions: &options.LolwutOptions{
			Version: 6,
			Args:    &[]int{10, 20},
		},
		RouteOption: &options.RouteOption{
			Route: config.RandomRoute,
		},
	}

	result, err := client.LolwutWithOptions(randomRouteOptions)
	if err != nil {
		fmt.Println("Glide example failed with an error: ", err)
	}

	if len(result.SingleValue()) > 0 {
		fmt.Println("LOLWUT pattern generated successfully")
	}
	// Output: LOLWUT pattern generated successfully
>>>>>>> ba08ade9
}<|MERGE_RESOLUTION|>--- conflicted
+++ resolved
@@ -150,64 +150,6 @@
 	// Output: OK
 }
 
-<<<<<<< HEAD
-func ExampleGlideClusterClient_ConfigSet() {
-	var client *GlideClusterClient = getExampleGlideClusterClient() // example helper function
-	configParam := map[string]string{"timeout": "1000", "maxmemory": "1GB"}
-	result, err := client.ConfigSet(configParam)
-	if err != nil {
-		fmt.Println("Glide example failed with an error: ", err)
-	}
-	fmt.Println(result)
-
-	// Output:
-	// OK
-}
-
-func ExampleGlideClusterClient_ConfigSetWithOptions() {
-	var client *GlideClusterClient = getExampleGlideClusterClient() // example helper function
-	opts := options.RouteOption{Route: config.RandomRoute}
-	configParam := map[string]string{"timeout": "1000", "maxmemory": "1GB"}
-	result, err := client.ConfigSetWithOptions(configParam, opts)
-	if err != nil {
-		fmt.Println("Glide example failed with an error: ", err)
-	}
-	fmt.Println(result)
-
-	// Output:
-	// OK
-}
-
-func ExampleGlideClusterClient_ConfigGet() {
-	var client *GlideClusterClient = getExampleGlideClusterClient() // example helper function
-	configParamSet := map[string]string{"timeout": "1000"}
-	client.ConfigSet(configParamSet)
-	configParamGet := []string{"timeout"}
-	result, err := client.ConfigGet(configParamGet)
-	if err != nil {
-		fmt.Println("Glide example failed with an error: ", err)
-	}
-	fmt.Println(result.MultiValue())
-
-	// Output:
-	// map[timeout:1000]
-}
-
-func ExampleGlideClusterClient_ConfigGetWithOptions() {
-	var client *GlideClusterClient = getExampleGlideClusterClient() // example helper function
-	opts := options.RouteOption{Route: config.RandomRoute}
-	configParamSet := map[string]string{"timeout": "1000"}
-	client.ConfigSetWithOptions(configParamSet, opts)
-	configParamGet := []string{"timeout"}
-	result, err := client.ConfigGetWithOptions(configParamGet, opts)
-	if err != nil {
-		fmt.Println("Glide example failed with an error: ", err)
-	}
-	fmt.Println(result.MultiValue())
-
-	// Output:
-	// map[timeout:1000]
-=======
 func ExampleGlideClusterClient_Lolwut() {
 	var client *GlideClusterClient = getExampleGlideClusterClient() // example helper function
 
@@ -244,5 +186,62 @@
 		fmt.Println("LOLWUT pattern generated successfully")
 	}
 	// Output: LOLWUT pattern generated successfully
->>>>>>> ba08ade9
+}
+
+func ExampleGlideClusterClient_ConfigSet() {
+	var client *GlideClusterClient = getExampleGlideClusterClient() // example helper function
+	configParam := map[string]string{"timeout": "1000", "maxmemory": "1GB"}
+	result, err := client.ConfigSet(configParam)
+	if err != nil {
+		fmt.Println("Glide example failed with an error: ", err)
+	}
+	fmt.Println(result)
+
+	// Output:
+	// OK
+}
+
+func ExampleGlideClusterClient_ConfigSetWithOptions() {
+	var client *GlideClusterClient = getExampleGlideClusterClient() // example helper function
+	opts := options.RouteOption{Route: config.RandomRoute}
+	configParam := map[string]string{"timeout": "1000", "maxmemory": "1GB"}
+	result, err := client.ConfigSetWithOptions(configParam, opts)
+	if err != nil {
+		fmt.Println("Glide example failed with an error: ", err)
+	}
+	fmt.Println(result)
+
+	// Output:
+	// OK
+}
+
+func ExampleGlideClusterClient_ConfigGet() {
+	var client *GlideClusterClient = getExampleGlideClusterClient() // example helper function
+	configParamSet := map[string]string{"timeout": "1000"}
+	client.ConfigSet(configParamSet)
+	configParamGet := []string{"timeout"}
+	result, err := client.ConfigGet(configParamGet)
+	if err != nil {
+		fmt.Println("Glide example failed with an error: ", err)
+	}
+	fmt.Println(result.MultiValue())
+
+	// Output:
+	// map[timeout:1000]
+}
+
+func ExampleGlideClusterClient_ConfigGetWithOptions() {
+	var client *GlideClusterClient = getExampleGlideClusterClient() // example helper function
+	opts := options.RouteOption{Route: config.RandomRoute}
+	configParamSet := map[string]string{"timeout": "1000"}
+	client.ConfigSetWithOptions(configParamSet, opts)
+	configParamGet := []string{"timeout"}
+	result, err := client.ConfigGetWithOptions(configParamGet, opts)
+	if err != nil {
+		fmt.Println("Glide example failed with an error: ", err)
+	}
+	fmt.Println(result.MultiValue())
+
+	// Output:
+	// map[timeout:1000]
 }