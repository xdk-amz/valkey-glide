// Copyright Valkey GLIDE Project Contributors - SPDX Identifier: Apache-2.0

package api

// #include "../lib.h"
import "C"

import (
	"github.com/valkey-io/valkey-glide/go/api/options"
	"github.com/valkey-io/valkey-glide/go/utils"
)

// GlideClient interface compliance check.
var _ GlideClientCommands = (*GlideClient)(nil)

// GlideClientCommands is a client used for connection in Standalone mode.
type GlideClientCommands interface {
	BaseClient
	GenericCommands
	ServerManagementCommands
	BitmapCommands
	ConnectionManagementCommands
}

// GlideClient implements standalone mode operations by extending baseClient functionality.
type GlideClient struct {
	*baseClient
}

// NewGlideClient creates a [GlideClientCommands] in standalone mode using the given [GlideClientConfiguration].
func NewGlideClient(config *GlideClientConfiguration) (GlideClientCommands, error) {
	client, err := createClient(config)
	if err != nil {
		return nil, err
	}

	return &GlideClient{client}, nil
}

// CustomCommand executes a single command, specified by args, without checking inputs. Every part of the command,
// including the command name and subcommands, should be added as a separate value in args. The returning value depends on
// the executed
// command.
//
// See [Valkey GLIDE Wiki] for details on the restrictions and limitations of the custom command API.
//
// This function should only be used for single-response commands. Commands that don't return complete response and awaits
// (such as SUBSCRIBE), or that return potentially more than a single response (such as XREAD), or that change the client's
// behavior (such as entering pub/sub mode on RESP2 connections) shouldn't be called using this function.
//
// Parameters:
//
//	args - Arguments for the custom command including the command name.
//
// Return value:
//
//	The returned value for the custom command.
//
// [Valkey GLIDE Wiki]: https://github.com/valkey-io/valkey-glide/wiki/General-Concepts#custom-command
func (client *GlideClient) CustomCommand(args []string) (interface{}, error) {
	res, err := client.executeCommand(C.CustomCommand, args)
	if err != nil {
		return nil, err
	}
	return handleInterfaceResponse(res)
}

// Sets configuration parameters to the specified values.
//
// Note: Prior to Version 7.0.0, only one parameter can be send.
//
// See [valkey.io] for details.
//
// Parameters:
//
//	parameters - A map consisting of configuration parameters and their respective values to set.
//
// Return value:
//
//	`"OK"` if all configurations have been successfully set. Otherwise, raises an error.
//
// [valkey.io]: https://valkey.io/commands/config-set/
func (client *GlideClient) ConfigSet(parameters map[string]string) (string, error) {
	result, err := client.executeCommand(C.ConfigSet, utils.MapToString(parameters))
	if err != nil {
		return DefaultStringResponse, err
	}
	return handleStringResponse(result)
}

// Gets the values of configuration parameters.
//
// Note: Prior to Version 7.0.0, only one parameter can be send.
//
// See [valkey.io] for details.
//
// Parameters:
//
//	args - A slice of configuration parameter names to retrieve values for.
//
// Return value:
//
//	A map of api.Result[string] corresponding to the configuration parameters.
//
// [valkey.io]: https://valkey.io/commands/config-get/
func (client *GlideClient) ConfigGet(args []string) (map[string]string, error) {
	res, err := client.executeCommand(C.ConfigGet, args)
	if err != nil {
		return nil, err
	}
	return handleStringToStringMapResponse(res)
}

// Select changes the currently selected database.
//
// Parameters:
//
//	index - The index of the database to select.
//
// Return value:
//
//	A simple `"OK"` response.
//
// [valkey.io]: https://valkey.io/commands/select/
func (client *GlideClient) Select(index int64) (string, error) {
	result, err := client.executeCommand(C.Select, []string{utils.IntToString(index)})
	if err != nil {
		return DefaultStringResponse, err
	}

	return handleStringResponse(result)
}

// Gets information and statistics about the server.
//
// See [valkey.io] for details.
//
// Return value:
//
//	A string with the information for the default sections.
//
// [valkey.io]: https://valkey.io/commands/info/
func (client *GlideClient) Info() (string, error) {
	return client.InfoWithOptions(options.InfoOptions{Sections: []options.Section{}})
}

// Gets information and statistics about the server.
//
// See [valkey.io] for details.
//
// Parameters:
//
//	options - Additional command parameters, see [InfoOptions] for more details.
//
// Return value:
//
//	A string containing the information for the sections requested.
//
// [valkey.io]: https://valkey.io/commands/info/
func (client *GlideClient) InfoWithOptions(options options.InfoOptions) (string, error) {
	optionArgs, err := options.ToArgs()
	if err != nil {
		return DefaultStringResponse, err
	}
	result, err := client.executeCommand(C.Info, optionArgs)
	if err != nil {
		return DefaultStringResponse, err
	}

	return handleStringResponse(result)
}

// Returns the number of keys in the currently selected database.
//
// Return value:
//
//	The number of keys in the currently selected database.
//
// [valkey.io]: https://valkey.io/commands/dbsize/
func (client *GlideClient) DBSize() (int64, error) {
	result, err := client.executeCommand(C.DBSize, []string{})
	if err != nil {
		return defaultIntResponse, err
	}
	return handleIntResponse(result)
}

// Echo the provided message back.
// The command will be routed a random node.
//
// Parameters:
//
//	message - The provided message.
//
// Return value:
//
//	The provided message
//
// [valkey.io]: https://valkey.io/commands/echo/
func (client *GlideClient) Echo(message string) (Result[string], error) {
	result, err := client.executeCommand(C.Echo, []string{message})
	if err != nil {
		return CreateNilStringResult(), err
	}
	return handleStringOrNilResponse(result)
}

// Pings the server.
//
// Return value:
//
//	Returns "PONG".
//
// [valkey.io]: https://valkey.io/commands/ping/
func (client *GlideClient) Ping() (string, error) {
	return client.PingWithOptions(options.PingOptions{})
}

// Pings the server.
//
// Parameters:
//
//	pingOptions - The PingOptions type.
//
// Return value:
//
//	Returns the copy of message.
//
// [valkey.io]: https://valkey.io/commands/ping/
func (client *GlideClient) PingWithOptions(pingOptions options.PingOptions) (string, error) {
	optionArgs, err := pingOptions.ToArgs()
	if err != nil {
		return DefaultStringResponse, err
	}
	result, err := client.executeCommand(C.Ping, optionArgs)
	if err != nil {
		return DefaultStringResponse, err
	}
	return handleStringResponse(result)
}

// FlushAll deletes all the keys of all the existing databases.
//
// See [valkey.io] for details.
//
// Return value:
//
//	`"OK"` response on success.
//
// [valkey.io]: https://valkey.io/commands/flushall/
func (client *GlideClient) FlushAll() (string, error) {
	result, err := client.executeCommand(C.FlushAll, []string{})
	if err != nil {
		return DefaultStringResponse, err
	}
	return handleStringResponse(result)
}

// Deletes all the keys of all the existing databases.
//
// See [valkey.io] for details.
//
// Parameters:
//
//	mode - The flushing mode, could be either [options.SYNC] or [options.ASYNC}.
//
// Return value:
//
//	`"OK"` response on success.
//
// [valkey.io]: https://valkey.io/commands/flushall/
func (client *GlideClient) FlushAllWithOptions(mode options.FlushMode) (string, error) {
	result, err := client.executeCommand(C.FlushAll, []string{string(mode)})
	if err != nil {
		return DefaultStringResponse, err
	}
	return handleStringResponse(result)
}

// Deletes all the keys of the currently selected database.
//
// See [valkey.io] for details.
//
// Return value:
//
//	`"OK"` response on success.
//
// [valkey.io]: https://valkey.io/commands/flushdb/
func (client *GlideClient) FlushDB() (string, error) {
	result, err := client.executeCommand(C.FlushDB, []string{})
	if err != nil {
		return DefaultStringResponse, err
	}
	return handleStringResponse(result)
}

// Deletes all the keys of the currently selected database.
//
// See [valkey.io] for details.
//
// Parameters:
//
//	mode - The flushing mode, could be either [options.SYNC] or [options.ASYNC}.
//
// Return value:
//
//	`"OK"` response on success.
//
// [valkey.io]: https://valkey.io/commands/flushdb/
func (client *GlideClient) FlushDBWithOptions(mode options.FlushMode) (string, error) {
	result, err := client.executeCommand(C.FlushDB, []string{string(mode)})
	if err != nil {
		return DefaultStringResponse, err
	}
	return handleStringResponse(result)
}

// Displays a piece of generative computer art of the specific Valkey version and it's optional arguments.
//
// Return value:
//
// A piece of generative computer art of that specific valkey version along with the Valkey version.
//
// [valkey.io]: https://valkey.io/commands/lolwut/
func (client *GlideClient) Lolwut() (string, error) {
	result, err := client.executeCommand(C.Lolwut, []string{})
	if err != nil {
		return DefaultStringResponse, err
	}
	return handleStringResponse(result)
}

// Displays a piece of generative computer art of the specific Valkey version and it's optional arguments.
//
// Parameters:
//
//	opts - The [LolwutOptions] type.
//
// Return value:
//
// A piece of generative computer art of that specific valkey version along with the Valkey version.
//
// [valkey.io]: https://valkey.io/commands/lolwut/
func (client *baseClient) LolwutWithOptions(opts options.LolwutOptions) (string, error) {
	commandArgs, err := opts.ToArgs()
	if err != nil {
		return DefaultStringResponse, err
	}
	result, err := client.executeCommand(C.Lolwut, commandArgs)
	if err != nil {
		return DefaultStringResponse, err
	}
	return handleStringResponse(result)
}

// Gets the current connection id.
//
// Return value:
//
//	The id of the client.
//
// [valkey.io]: https://valkey.io/commands/client-id/
func (client *GlideClient) ClientId() (int64, error) {
	result, err := client.executeCommand(C.ClientId, []string{})
	if err != nil {
		return defaultIntResponse, err
	}
	return handleIntResponse(result)
}

// Returns UNIX TIME of the last DB save timestamp or startup timestamp if no save was made since then.
//
// Return value:
//
//	UNIX TIME of the last DB save executed with success.
//
// [valkey.io]: https://valkey.io/commands/lastsave/
func (client *GlideClient) LastSave() (int64, error) {
	response, err := client.executeCommand(C.LastSave, []string{})
	if err != nil {
		return defaultIntResponse, err
	}
	return handleIntResponse(response)
}

// Resets the statistics reported by the server using the INFO and LATENCY HISTOGRAM.
//
// Return value:
//
//	OK to confirm that the statistics were successfully reset.
//
// [valkey.io]: https://valkey.io/commands/config-resetstat/
func (client *GlideClient) ConfigResetStat() (string, error) {
	response, err := client.executeCommand(C.ConfigResetStat, []string{})
	if err != nil {
		return DefaultStringResponse, err
	}
	return handleStringResponse(response)
}

<<<<<<< HEAD
// Move key from the currently selected database to the database specified by dbIndex.
//
// Parameters:
//
//	key - The key to move.
//	dbIndex -  The index of the database to move key to.
//
// Return value:
//
//	Returns "OK".
//
// [valkey.io]: https://valkey.io/commands/move/
func (client *GlideClient) Move(key string, dbIndex int64) (bool, error) {
	result, err := client.executeCommand(C.Move, []string{key, utils.IntToString(dbIndex)})
	if err != nil {
		return defaultBoolResponse, err
	}

	return handleBoolResponse(result)
=======
// Gets the name of the current connection.
//
// Return value:
//
//	The name of the client connection as a string if a name is set, or nil if  no name is assigned.
//
// [valkey.io]: https://valkey.io/commands/client-getname/
func (client *GlideClient) ClientGetName() (string, error) {
	result, err := client.executeCommand(C.ClientGetName, []string{})
	if err != nil {
		return DefaultStringResponse, err
	}
	return handleStringResponse(result)
}

// Set the name of the current connection.
//
// Parameters:
//
//	connectionName - Connection name of the current connection.
//
// Return value:
//
//	OK - when connection name is set
//
// [valkey.io]: https://valkey.io/commands/client-setname/
func (client *GlideClient) ClientSetName(connectionName string) (string, error) {
	result, err := client.executeCommand(C.ClientSetName, []string{connectionName})
	if err != nil {
		return DefaultStringResponse, err
	}
	return handleStringResponse(result)
>>>>>>> 104593d3
}<|MERGE_RESOLUTION|>--- conflicted
+++ resolved
@@ -398,7 +398,40 @@
 	return handleStringResponse(response)
 }
 
-<<<<<<< HEAD
+// Gets the name of the current connection.
+//
+// Return value:
+//
+//	The name of the client connection as a string if a name is set, or nil if  no name is assigned.
+//
+// [valkey.io]: https://valkey.io/commands/client-getname/
+func (client *GlideClient) ClientGetName() (string, error) {
+	result, err := client.executeCommand(C.ClientGetName, []string{})
+	if err != nil {
+		return DefaultStringResponse, err
+	}
+	return handleStringResponse(result)
+}
+
+// Set the name of the current connection.
+//
+// Parameters:
+//
+//	connectionName - Connection name of the current connection.
+//
+// Return value:
+//
+//	OK - when connection name is set
+//
+// [valkey.io]: https://valkey.io/commands/client-setname/
+func (client *GlideClient) ClientSetName(connectionName string) (string, error) {
+	result, err := client.executeCommand(C.ClientSetName, []string{connectionName})
+	if err != nil {
+		return DefaultStringResponse, err
+	}
+	return handleStringResponse(result)
+}
+
 // Move key from the currently selected database to the database specified by dbIndex.
 //
 // Parameters:
@@ -418,38 +451,4 @@
 	}
 
 	return handleBoolResponse(result)
-=======
-// Gets the name of the current connection.
-//
-// Return value:
-//
-//	The name of the client connection as a string if a name is set, or nil if  no name is assigned.
-//
-// [valkey.io]: https://valkey.io/commands/client-getname/
-func (client *GlideClient) ClientGetName() (string, error) {
-	result, err := client.executeCommand(C.ClientGetName, []string{})
-	if err != nil {
-		return DefaultStringResponse, err
-	}
-	return handleStringResponse(result)
-}
-
-// Set the name of the current connection.
-//
-// Parameters:
-//
-//	connectionName - Connection name of the current connection.
-//
-// Return value:
-//
-//	OK - when connection name is set
-//
-// [valkey.io]: https://valkey.io/commands/client-setname/
-func (client *GlideClient) ClientSetName(connectionName string) (string, error) {
-	result, err := client.executeCommand(C.ClientSetName, []string{connectionName})
-	if err != nil {
-		return DefaultStringResponse, err
-	}
-	return handleStringResponse(result)
->>>>>>> 104593d3
 }